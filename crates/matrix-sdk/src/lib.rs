--- conflicted
+++ resolved
@@ -57,14 +57,11 @@
 pub use error::{Error, HttpError, HttpResult, RefreshTokenError, Result, RumaApiError};
 pub use http_client::HttpSend;
 pub use room_member::RoomMember;
-<<<<<<< HEAD
 #[cfg(feature = "sliding-sync")]
 pub use sliding_sync::{
     RoomListEntry, SlidingSync, SlidingSyncBuilder, SlidingSyncMode, SlidingSyncRoom,
     SlidingSyncState, SlidingSyncView, SlidingSyncViewBuilder, UpdateSummary,
 };
-=======
 
 #[cfg(test)]
-mod test_utils;
->>>>>>> fd220f19
+mod test_utils;