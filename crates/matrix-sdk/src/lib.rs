// Copyright 2020 Damir Jelić
// Copyright 2020 The Matrix.org Foundation C.I.C.
//
// Licensed under the Apache License, Version 2.0 (the "License");
// you may not use this file except in compliance with the License.
// You may obtain a copy of the License at
//
//     http://www.apache.org/licenses/LICENSE-2.0
//
// Unless required by applicable law or agreed to in writing, software
// distributed under the License is distributed on an "AS IS" BASIS,
// WITHOUT WARRANTIES OR CONDITIONS OF ANY KIND, either express or implied.
// See the License for the specific language governing permissions and
// limitations under the License.

#![doc = include_str!("../README.md")]
#![warn(missing_debug_implementations, missing_docs)]
#![cfg_attr(docsrs, feature(doc_auto_cfg))]

pub use async_trait::async_trait;
pub use bytes;
pub use matrix_sdk_base::{
    DisplayName, Room as BaseRoom, RoomInfo, RoomMember as BaseRoomMember, RoomType, Session,
    StateChanges, StoreError,
};
pub use matrix_sdk_common::*;
pub use reqwest;
#[doc(no_inline)]
pub use ruma;

mod account;
pub mod attachment;
mod client;
pub mod config;
mod error;
pub mod event_handler;
mod http_client;
pub mod media;
pub mod room;
pub mod store;
mod sync;

#[cfg(feature = "sliding-sync")]
mod sliding_sync;

#[cfg(feature = "e2e-encryption")]
pub mod encryption;

pub use account::Account;
#[cfg(feature = "sso-login")]
pub use client::SsoLoginBuilder;
pub use client::{Client, ClientBuildError, ClientBuilder, LoginBuilder, LoopCtrl};
#[cfg(feature = "image-proc")]
pub use error::ImageError;
pub use error::{Error, HttpError, HttpResult, RefreshTokenError, Result, RumaApiError};
pub use http_client::HttpSend;
<<<<<<< HEAD
pub use room_member::RoomMember;
#[cfg(feature = "sliding-sync")]
pub use sliding_sync::{
    RoomListEntry, SlidingSync, SlidingSyncBuilder, SlidingSyncMode, SlidingSyncRoom,
    SlidingSyncState, SlidingSyncView, SlidingSyncViewBuilder, UpdateSummary,
};
=======
pub use media::Media;
>>>>>>> b3f3d0a9

#[cfg(test)]
mod test_utils;<|MERGE_RESOLUTION|>--- conflicted
+++ resolved
@@ -54,16 +54,12 @@
 pub use error::ImageError;
 pub use error::{Error, HttpError, HttpResult, RefreshTokenError, Result, RumaApiError};
 pub use http_client::HttpSend;
-<<<<<<< HEAD
-pub use room_member::RoomMember;
+pub use media::Media;
 #[cfg(feature = "sliding-sync")]
 pub use sliding_sync::{
     RoomListEntry, SlidingSync, SlidingSyncBuilder, SlidingSyncMode, SlidingSyncRoom,
     SlidingSyncState, SlidingSyncView, SlidingSyncViewBuilder, UpdateSummary,
 };
-=======
-pub use media::Media;
->>>>>>> b3f3d0a9
 
 #[cfg(test)]
 mod test_utils;