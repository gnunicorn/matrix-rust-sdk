// Copyright 2020 Damir Jelić
// Copyright 2020 The Matrix.org Foundation C.I.C.
//
// Licensed under the Apache License, Version 2.0 (the "License");
// you may not use this file except in compliance with the License.
// You may obtain a copy of the License at
//
//     http://www.apache.org/licenses/LICENSE-2.0
//
// Unless required by applicable law or agreed to in writing, software
// distributed under the License is distributed on an "AS IS" BASIS,
// WITHOUT WARRANTIES OR CONDITIONS OF ANY KIND, either express or implied.
// See the License for the specific language governing permissions and
// limitations under the License.

use std::{
    collections::BTreeMap,
    fmt::{self, Debug},
    future::Future,
    io::Read,
    pin::Pin,
    sync::{Arc, RwLock as StdRwLock},
};

use anymap2::any::CloneAnySendSync;
#[cfg(target_arch = "wasm32")]
use async_once_cell::OnceCell;
use dashmap::DashMap;
use futures_core::stream::Stream;
use matrix_sdk_base::{
    deserialized_responses::SyncResponse,
    media::{MediaEventContent, MediaFormat, MediaRequest, MediaThumbnailSize},
    BaseClient, Session, Store,
};
use matrix_sdk_common::{
    instant::{Duration, Instant},
    locks::{Mutex, RwLock, RwLockReadGuard},
};
use mime::{self, Mime};
#[cfg(feature = "appservice")]
use ruma::TransactionId;
use ruma::{
    api::{
        client::{
            account::{register, whoami},
            alias::get_alias,
            device::{delete_devices, get_devices},
            directory::{get_public_rooms, get_public_rooms_filtered},
            discovery::{
                get_capabilities::{self, Capabilities},
                get_supported_versions,
            },
            filter::{create_filter::v3::Request as FilterUploadRequest, FilterDefinition},
            media::{create_content, get_content, get_content_thumbnail},
            membership::{join_room_by_id, join_room_by_id_or_alias},
            push::get_notifications::v3::Notification,
            room::create_room,
            session::{get_login_types, login, sso_login, sso_login_with_provider},
            sync::sync_events,
            uiaa::{AuthData, UserIdentifier},
        },
        error::FromHttpResponseError,
        MatrixVersion, OutgoingRequest, SendAccessToken,
    },
    assign,
    events::room::MediaSource,
    presence::PresenceState,
    DeviceId, MxcUri, OwnedDeviceId, OwnedRoomId, OwnedServerName, RoomAliasId, RoomId,
    RoomOrAliasId, ServerName, UInt, UserId,
};
use serde::de::DeserializeOwned;
#[cfg(not(target_arch = "wasm32"))]
use tokio::sync::OnceCell;
use tracing::{debug, error, info, instrument, warn};
use url::Url;

#[cfg(feature = "e2e-encryption")]
use crate::encryption::Encryption;
use crate::{
    attachment::{AttachmentInfo, Thumbnail},
    config::RequestConfig,
    error::{HttpError, HttpResult},
    event_handler::{EventHandler, EventHandlerData, EventHandlerResult, EventKind, SyncEvent},
    http_client::HttpClient,
    room, Account, Error, Result,
};

mod builder;
mod login_builder;

#[cfg(all(feature = "sso-login", not(target_arch = "wasm32")))]
pub use self::login_builder::SsoLoginBuilder;
pub use self::{
    builder::{ClientBuildError, ClientBuilder},
    login_builder::LoginBuilder,
};

/// A conservative upload speed of 1Mbps
const DEFAULT_UPLOAD_SPEED: u64 = 125_000;
/// 5 min minimal upload request timeout, used to clamp the request timeout.
const MIN_UPLOAD_REQUEST_TIMEOUT: Duration = Duration::from_secs(60 * 5);

type EventHandlerFut = Pin<Box<dyn Future<Output = ()> + Send>>;
type EventHandlerFn = Box<dyn Fn(EventHandlerData<'_>) -> EventHandlerFut + Send + Sync>;
type EventHandlerMap = BTreeMap<(EventKind, &'static str), Vec<EventHandlerFn>>;

type NotificationHandlerFut = EventHandlerFut;
type NotificationHandlerFn =
    Box<dyn Fn(Notification, room::Room, Client) -> NotificationHandlerFut + Send + Sync>;

type AnyMap = anymap2::Map<dyn CloneAnySendSync + Send + Sync>;

/// Enum controlling if a loop running callbacks should continue or abort.
///
/// This is mainly used in the [`sync_with_callback`] method, the return value
/// of the provided callback controls if the sync loop should be exited.
///
/// [`sync_with_callback`]: #method.sync_with_callback
#[derive(Debug, Clone, Copy, PartialEq, Eq)]
pub enum LoopCtrl {
    /// Continue running the loop.
    Continue,
    /// Break out of the loop.
    Break,
}

/// An async/await enabled Matrix client.
///
/// All of the state is held in an `Arc` so the `Client` can be cloned freely.
#[derive(Clone)]
pub struct Client {
    pub(crate) inner: Arc<ClientInner>,
}

pub(crate) struct ClientInner {
    /// The URL of the homeserver to connect to.
<<<<<<< HEAD
    pub(crate) homeserver: Arc<RwLock<Url>>,
=======
    homeserver: RwLock<Url>,
>>>>>>> 771c33d7
    /// The underlying HTTP client.
    pub(crate) http_client: HttpClient,
    /// User session data.
    pub(crate) base_client: BaseClient,
    /// The Matrix versions the server supports (well-known ones only)
<<<<<<< HEAD
    pub(crate) server_versions: OnceCell<Arc<[MatrixVersion]>>,
=======
    server_versions: OnceCell<Box<[MatrixVersion]>>,
>>>>>>> 771c33d7
    /// Locks making sure we only have one group session sharing request in
    /// flight per room.
    #[cfg(feature = "e2e-encryption")]
    pub(crate) group_session_locks: DashMap<OwnedRoomId, Arc<Mutex<()>>>,
    #[cfg(feature = "e2e-encryption")]
    /// Lock making sure we're only doing one key claim request at a time.
    pub(crate) key_claim_lock: Mutex<()>,
    pub(crate) members_request_locks: DashMap<OwnedRoomId, Arc<Mutex<()>>>,
    pub(crate) typing_notice_times: DashMap<OwnedRoomId, Instant>,
    /// Event handlers. See `register_event_handler`.
    event_handlers: RwLock<EventHandlerMap>,
    /// Custom event handler context. See `register_event_handler_context`.
    event_handler_data: StdRwLock<AnyMap>,
    /// Notification handlers. See `register_notification_handler`.
    notification_handlers: RwLock<Vec<NotificationHandlerFn>>,
    /// Whether the client should operate in application service style mode.
    /// This is low-level functionality. For an high-level API check the
    /// `matrix_sdk_appservice` crate.
    appservice_mode: bool,
    /// Whether the client should update its homeserver URL with the discovery
    /// information present in the login response.
    respect_login_well_known: bool,
    /// An event that can be listened on to wait for a successful sync. The
    /// event will only be fired if a sync loop is running. Can be used for
    /// synchronization, e.g. if we send out a request to create a room, we can
    /// wait for the sync to get the data to fetch a room object from the state
    /// store.
    pub(crate) sync_beat: event_listener::Event,
}

#[cfg(not(tarpaulin_include))]
impl Debug for Client {
    fn fmt(&self, fmt: &mut fmt::Formatter<'_>) -> Result<(), fmt::Error> {
        write!(fmt, "Client")
    }
}

impl Client {
    /// Create a new [`Client`] that will use the given homeserver.
    ///
    /// # Arguments
    ///
    /// * `homeserver_url` - The homeserver that the client should connect to.
    pub async fn new(homeserver_url: Url) -> Result<Self, HttpError> {
        Self::builder()
            .homeserver_url(homeserver_url)
            .build()
            .await
            .map_err(ClientBuildError::assert_valid_builder_args)
    }

    /// Create a new [`ClientBuilder`].
    pub fn builder() -> ClientBuilder {
        ClientBuilder::new()
    }

    pub(crate) fn base_client(&self) -> &BaseClient {
        &self.inner.base_client
    }

    /// Change the homeserver URL used by this client.
    ///
    /// # Arguments
    ///
    /// * `homeserver_url` - The new URL to use.
    pub async fn set_homeserver(&self, homeserver_url: Url) {
        let mut homeserver = self.inner.homeserver.write().await;
        *homeserver = homeserver_url;
    }

    /// Get the capabilities of the homeserver.
    ///
    /// This method should be used to check what features are supported by the
    /// homeserver.
    ///
    /// # Example
    /// ```no_run
    /// # use futures::executor::block_on;
    /// # use matrix_sdk::Client;
    /// # use url::Url;
    /// # block_on(async {
    /// # let homeserver = Url::parse("http://example.com")?;
    /// let client = Client::new(homeserver).await?;
    ///
    /// let capabilities = client.get_capabilities().await?;
    ///
    /// if capabilities.change_password.enabled {
    ///     // Change password
    /// }
    ///
    /// # anyhow::Ok(()) });
    /// ```
    pub async fn get_capabilities(&self) -> HttpResult<Capabilities> {
        let res = self.send(get_capabilities::v3::Request::new(), None).await?;
        Ok(res.capabilities)
    }

    /// Process a [transaction] received from the homeserver which has been
    /// converted into a sync response.
    ///
    /// # Arguments
    ///
    /// * `transaction_id` - The id of the transaction, used to guard against
    ///   the same transaction being sent twice. This guarding currently isn't
    ///   implemented.
    /// * `incoming_transaction` - The sync response converted from a
    ///   transaction received from the homeserver.
    ///
    /// [transaction]: https://matrix.org/docs/spec/application_service/r0.1.2#put-matrix-app-v1-transactions-txnid
    #[cfg(feature = "appservice")]
    pub async fn receive_transaction(
        &self,
        transaction_id: &TransactionId,
        sync_response: sync_events::v3::Response,
    ) -> Result<()> {
        const TXN_ID_KEY: &[u8] = b"appservice.txn_id";

        let store = self.store();
        let store_tokens = store.get_custom_value(TXN_ID_KEY).await?;
        let mut txn_id_bytes = transaction_id.as_bytes().to_vec();
        if let Some(mut store_tokens) = store_tokens {
            // The data is separated by a NULL byte.
            let mut store_tokens_split = store_tokens.split(|x| *x == b'\0');
            if store_tokens_split.any(|x| x == transaction_id.as_bytes()) {
                // We already encountered this transaction id before, so we exit early instead
                // of processing further.
                //
                // Spec: https://spec.matrix.org/v1.3/application-service-api/#pushing-events
                return Ok(());
            }
            store_tokens.push(b'\0');
            store_tokens.append(&mut txn_id_bytes);
            self.store().set_custom_value(TXN_ID_KEY, store_tokens).await?;
        } else {
            self.store().set_custom_value(TXN_ID_KEY, txn_id_bytes).await?;
        }
        self.process_sync(sync_response).await?;

        Ok(())
    }

    /// Is the client logged in.
    pub fn logged_in(&self) -> bool {
        self.inner.base_client.logged_in()
    }

    /// The Homeserver of the client.
    pub async fn homeserver(&self) -> Url {
        self.inner.homeserver.read().await.clone()
    }

    /// Get the user id of the current owner of the client.
    pub fn user_id(&self) -> Option<&UserId> {
        self.session().map(|s| s.user_id.as_ref())
    }

    /// Get the device ID that identifies the current session.
    pub fn device_id(&self) -> Option<&DeviceId> {
        self.session().map(|s| s.device_id.as_ref())
    }

    /// Get the whole session info of this client.
    ///
    /// Will be `None` if the client has not been logged in.
    ///
    /// Can be used with [`Client::restore_login`] to restore a previously
    /// logged-in session.
    pub fn session(&self) -> Option<&Session> {
        self.store().session()
    }

    /// Get a reference to the store.
    pub fn store(&self) -> &Store {
        self.inner.base_client.store()
    }

    /// Get the account of the current owner of the client.
    pub fn account(&self) -> Account {
        Account::new(self.clone())
    }

    /// Get the encryption manager of the client.
    #[cfg(feature = "e2e-encryption")]
    pub fn encryption(&self) -> Encryption {
        Encryption::new(self.clone())
    }

    /// Register a handler for a specific event type.
    ///
    /// The handler is a function or closure with one or more arguments. The
    /// first argument is the event itself. All additional arguments are
    /// "context" arguments: They have to implement [`EventHandlerContext`].
    /// This trait is named that way because most of the types implementing it
    /// give additional context about an event: The room it was in, its raw form
    /// and other similar things. As an exception to this,
    /// [`Client`] also implements the `EventHandlerContext` trait
    /// so you don't have to clone your client into the event handler manually.
    ///
    /// Some context arguments are not universally applicable. A context
    /// argument that isn't available for the given event type will result in
    /// the event handler being skipped and an error being logged. The following
    /// context argument types are only available for a subset of event types:
    ///
    /// * [`Room`][room::Room] is only available for room-specific events, i.e.
    ///   not for events like global account data events or presence events
    ///
    /// [`EventHandlerContext`]: crate::event_handler::EventHandlerContext
    ///
    /// # Examples
    ///
    /// ```
    /// # use futures::executor::block_on;
    /// # use url::Url;
    /// # let homeserver = Url::parse("http://localhost:8080").unwrap();
    /// use matrix_sdk::{
    ///     deserialized_responses::EncryptionInfo,
    ///     room::Room,
    ///     ruma::{
    ///         events::{
    ///             macros::EventContent,
    ///             push_rules::PushRulesEvent,
    ///             room::{message::SyncRoomMessageEvent, topic::SyncRoomTopicEvent},
    ///         },
    ///         Int, MilliSecondsSinceUnixEpoch,
    ///     },
    ///     Client,
    /// };
    /// use serde::{Deserialize, Serialize};
    ///
    /// # block_on(async {
    /// # let client = matrix_sdk::Client::builder()
    /// #     .homeserver_url(homeserver)
    /// #     .server_versions([ruma::api::MatrixVersion::V1_0])
    /// #     .build()
    /// #     .await
    /// #     .unwrap();
    /// client
    ///     .register_event_handler(
    ///         |ev: SyncRoomMessageEvent, room: Room, client: Client| async move {
    ///             // Common usage: Room event plus room and client.
    ///         },
    ///     )
    ///     .await
    ///     .register_event_handler(
    ///         |ev: SyncRoomMessageEvent, room: Room, encryption_info: Option<EncryptionInfo>| {
    ///             async move {
    ///                 // An `Option<EncryptionInfo>` parameter lets you distinguish between
    ///                 // unencrypted events and events that were decrypted by the SDK.
    ///             }
    ///         },
    ///     )
    ///     .await
    ///     .register_event_handler(|ev: SyncRoomTopicEvent| async move {
    ///         // You can omit any or all arguments after the first.
    ///     })
    ///     .await;
    ///
    /// // Custom events work exactly the same way, you just need to declare
    /// // the content struct and use the EventContent derive macro on it.
    /// #[derive(Clone, Debug, Deserialize, Serialize, EventContent)]
    /// #[ruma_event(type = "org.shiny_new_2fa.token", kind = MessageLike)]
    /// struct TokenEventContent {
    ///     token: String,
    ///     #[serde(rename = "exp")]
    ///     expires_at: MilliSecondsSinceUnixEpoch,
    /// }
    ///
    /// client.register_event_handler(|ev: SyncTokenEvent, room: Room| async move {
    ///     todo!("Display the token");
    /// }).await;
    ///
    /// // Adding your custom data to the handler can be done as well
    /// let data = "MyCustomIdentifier".to_owned();
    ///
    /// client.register_event_handler({
    ///     let data = data.clone();
    ///     move |ev: SyncRoomMessageEvent | {
    ///         let data = data.clone();
    ///         async move {
    ///             println!("Calling the handler with identifier {}", data);
    ///         }
    ///     }
    /// }).await;
    /// # });
    /// ```
    pub async fn register_event_handler<Ev, Ctx, H>(&self, handler: H) -> &Self
    where
        Ev: SyncEvent + DeserializeOwned + Send + 'static,
        H: EventHandler<Ev, Ctx>,
        <H::Future as Future>::Output: EventHandlerResult,
    {
        let event_type = H::ID.1;
        self.inner.event_handlers.write().await.entry(H::ID).or_default().push(Box::new(
            move |data| {
                let maybe_fut = serde_json::from_str(data.raw.get())
                    .map(|ev| handler.clone().handle_event(ev, data));

                Box::pin(async move {
                    match maybe_fut {
                        Ok(Some(fut)) => {
                            fut.await.print_error(event_type);
                        }
                        Ok(None) => {
                            error!(
                                "Event handler for {} has an invalid context argument",
                                event_type
                            );
                        }
                        Err(e) => {
                            warn!(
                                "Failed to deserialize `{}` event, skipping event handler.\n\
                                 Deserialization error: {}",
                                event_type, e,
                            );
                        }
                    }
                })
            },
        ));

        self
    }

    pub(crate) async fn event_handlers(&self) -> RwLockReadGuard<'_, EventHandlerMap> {
        self.inner.event_handlers.read().await
    }

    /// Add an arbitrary value for use as event handler context.
    ///
    /// The value can be obtained in an event handler by adding an argument of
    /// the type [`Ctx<T>`][crate::event_handler::Ctx].
    ///
    /// If a value of the same type has been added before, it will be
    /// overwritten.
    ///
    /// # Example
    ///
    /// ```
    /// # use futures::executor::block_on;
    /// use matrix_sdk::{
    ///     event_handler::Ctx,
    ///     room::Room,
    ///     ruma::events::room::message::SyncRoomMessageEvent,
    /// };
    /// # #[derive(Clone)]
    /// # struct SomeType;
    /// # fn obtain_gui_handle() -> SomeType { SomeType }
    /// # let homeserver = url::Url::parse("http://localhost:8080").unwrap();
    /// # block_on(async {
    /// # let client = matrix_sdk::Client::builder()
    /// #     .homeserver_url(homeserver)
    /// #     .server_versions([ruma::api::MatrixVersion::V1_0])
    /// #     .build()
    /// #     .await
    /// #     .unwrap();
    ///
    /// // Handle used to send messages to the UI part of the app
    /// let my_gui_handle: SomeType = obtain_gui_handle();
    ///
    /// client
    ///     .register_event_handler_context(my_gui_handle.clone())
    ///     .register_event_handler(
    ///         |ev: SyncRoomMessageEvent, room: Room, gui_handle: Ctx<SomeType>| async move {
    ///             // gui_handle.send(DisplayMessage { message: ev });
    ///         },
    ///     )
    ///     .await;
    /// # });
    /// ```
    pub fn register_event_handler_context<T>(&self, ctx: T) -> &Self
    where
        T: Clone + Send + Sync + 'static,
    {
        self.inner.event_handler_data.write().unwrap().insert(ctx);
        self
    }

    pub(crate) fn event_handler_context<T>(&self) -> Option<T>
    where
        T: Clone + Send + Sync + 'static,
    {
        let map = self.inner.event_handler_data.read().unwrap();
        map.get::<T>().cloned()
    }

    /// Register a handler for a notification.
    ///
    /// Similar to [`Client::register_event_handler`], but only allows functions
    /// or closures with exactly the three arguments [`Notification`],
    /// [`room::Room`], [`Client`] for now.
    pub async fn register_notification_handler<H, Fut>(&self, handler: H) -> &Self
    where
        H: Fn(Notification, room::Room, Client) -> Fut + Send + Sync + 'static,
        Fut: Future<Output = ()> + Send + 'static,
    {
        self.inner.notification_handlers.write().await.push(Box::new(
            move |notification, room, client| Box::pin((handler)(notification, room, client)),
        ));

        self
    }

    pub(crate) async fn notification_handlers(
        &self,
    ) -> RwLockReadGuard<'_, Vec<NotificationHandlerFn>> {
        self.inner.notification_handlers.read().await
    }

    /// Get all the rooms the client knows about.
    ///
    /// This will return the list of joined, invited, and left rooms.
    pub fn rooms(&self) -> Vec<room::Room> {
        self.store()
            .get_rooms()
            .into_iter()
            .map(|room| room::Common::new(self.clone(), room).into())
            .collect()
    }

    /// Returns the joined rooms this client knows about.
    pub fn joined_rooms(&self) -> Vec<room::Joined> {
        self.store()
            .get_rooms()
            .into_iter()
            .filter_map(|room| room::Joined::new(self.clone(), room))
            .collect()
    }

    /// Returns the invited rooms this client knows about.
    pub fn invited_rooms(&self) -> Vec<room::Invited> {
        self.store()
            .get_stripped_rooms()
            .into_iter()
            .filter_map(|room| room::Invited::new(self.clone(), room))
            .collect()
    }

    /// Returns the left rooms this client knows about.
    pub fn left_rooms(&self) -> Vec<room::Left> {
        self.store()
            .get_rooms()
            .into_iter()
            .filter_map(|room| room::Left::new(self.clone(), room))
            .collect()
    }

    /// Get a room with the given room id.
    ///
    /// # Arguments
    ///
    /// `room_id` - The unique id of the room that should be fetched.
    pub fn get_room(&self, room_id: &RoomId) -> Option<room::Room> {
        self.store().get_room(room_id).map(|room| room::Common::new(self.clone(), room).into())
    }

    /// Get a joined room with the given room id.
    ///
    /// # Arguments
    ///
    /// `room_id` - The unique id of the room that should be fetched.
    pub fn get_joined_room(&self, room_id: &RoomId) -> Option<room::Joined> {
        self.store().get_room(room_id).and_then(|room| room::Joined::new(self.clone(), room))
    }

    /// Get an invited room with the given room id.
    ///
    /// # Arguments
    ///
    /// `room_id` - The unique id of the room that should be fetched.
    pub fn get_invited_room(&self, room_id: &RoomId) -> Option<room::Invited> {
        self.store().get_room(room_id).and_then(|room| room::Invited::new(self.clone(), room))
    }

    /// Get a left room with the given room id.
    ///
    /// # Arguments
    ///
    /// `room_id` - The unique id of the room that should be fetched.
    pub fn get_left_room(&self, room_id: &RoomId) -> Option<room::Left> {
        self.store().get_room(room_id).and_then(|room| room::Left::new(self.clone(), room))
    }

    /// Resolve a room alias to a room id and a list of servers which know
    /// about it.
    ///
    /// # Arguments
    ///
    /// `room_alias` - The room alias to be resolved.
    pub async fn resolve_room_alias(
        &self,
        room_alias: &RoomAliasId,
    ) -> HttpResult<get_alias::v3::Response> {
        let request = get_alias::v3::Request::new(room_alias);
        self.send(request, None).await
    }

    /// Gets the homeserver’s supported login types.
    ///
    /// This should be the first step when trying to login so you can call the
    /// appropriate method for the next step.
    pub async fn get_login_types(&self) -> HttpResult<get_login_types::v3::Response> {
        let request = get_login_types::v3::Request::new();
        self.send(request, None).await
    }

    /// Get the URL to use to login via Single Sign-On.
    ///
    /// Returns a URL that should be opened in a web browser to let the user
    /// login.
    ///
    /// After a successful login, the loginToken received at the redirect URL
    /// should be used to login with [`login_with_token`].
    ///
    /// # Arguments
    ///
    /// * `redirect_url` - The URL that will receive a `loginToken` after a
    ///   successful SSO login.
    ///
    /// * `idp_id` - The optional ID of the identity provider to login with.
    ///
    /// [`login_with_token`]: #method.login_with_token
    pub async fn get_sso_login_url(
        &self,
        redirect_url: &str,
        idp_id: Option<&str>,
    ) -> Result<String> {
        let homeserver = self.homeserver().await;
        let server_versions = self.server_versions().await?;

        let request = if let Some(id) = idp_id {
            sso_login_with_provider::v3::Request::new(id, redirect_url)
                .try_into_http_request::<Vec<u8>>(
                    homeserver.as_str(),
                    SendAccessToken::None,
                    server_versions,
                )
        } else {
            sso_login::v3::Request::new(redirect_url).try_into_http_request::<Vec<u8>>(
                homeserver.as_str(),
                SendAccessToken::None,
                server_versions,
            )
        };

        match request {
            Ok(req) => Ok(req.uri().to_string()),
            Err(err) => Err(Error::from(HttpError::from(err))),
        }
    }

    /// Login to the server with a username and password.
    ///
    /// This can be used for the first login as well as for subsequent logins,
    /// note that if the device ID isn't provided a new device will be created.
    ///
    /// If this isn't the first login, a device ID should be provided through
    /// [`LoginBuilder::device_id`] to restore the correct stores.
    ///
    /// Alternatively the [`restore_login`] method can be used to restore a
    /// logged-in client without the password.
    ///
    /// # Arguments
    ///
    /// * `user` - The user ID or user ID localpart of the user that should be
    ///   logged into the homeserver.
    ///
    /// * `password` - The password of the user.
    ///
    /// # Example
    ///
    /// ```no_run
    /// # use std::convert::TryFrom;
    /// # use futures::executor::block_on;
    /// # use url::Url;
    /// # let homeserver = Url::parse("http://example.com").unwrap();
    /// # block_on(async {
    /// use matrix_sdk::Client;
    ///
    /// let client = Client::new(homeserver).await?;
    /// let user = "example";
    ///
    /// let response = client
    ///     .login_username(user, "wordpass")
    ///     .initial_device_display_name("My bot")
    ///     .send()
    ///     .await?;
    ///
    /// println!(
    ///     "Logged in as {}, got device_id {} and access_token {}",
    ///     user, response.device_id, response.access_token,
    /// );
    /// # anyhow::Ok(()) });
    /// ```
    ///
    /// [`restore_login`]: #method.restore_login
    pub fn login_username<'a>(
        &self,
        id: &'a (impl AsRef<str> + ?Sized),
        password: &'a str,
    ) -> LoginBuilder<'a> {
        self.login_identifier(UserIdentifier::UserIdOrLocalpart(id.as_ref()), password)
    }

    /// Login to the server with a user identifier and password.
    ///
    /// This is more general form of [`login_username`][Self::login_username]
    /// that also accepts third-party identifiers instead of just the user ID or
    /// its localpart.
    pub fn login_identifier<'a>(
        &self,
        id: UserIdentifier<'a>,
        password: &'a str,
    ) -> LoginBuilder<'a> {
        LoginBuilder::new_password(self.clone(), id, password)
    }

    /// Login to the server with a token.
    ///
    /// This token is usually received in the SSO flow after following the URL
    /// provided by [`get_sso_login_url`], note that this is not the access
    /// token of a session.
    ///
    /// This should only be used for the first login.
    ///
    /// The [`restore_login`] method should be used to restore a logged-in
    /// client after the first login.
    ///
    /// A device ID should be provided through [`LoginBuilder::device_id`] to
    /// restore the correct stores, if the device ID isn't provided a new
    /// device will be created.
    ///
    /// # Arguments
    ///
    /// * `token` - A login token.
    ///
    /// # Example
    ///
    /// ```no_run
    /// # use std::convert::TryFrom;
    /// # use matrix_sdk::Client;
    /// # use matrix_sdk::ruma::{assign, DeviceId};
    /// # use futures::executor::block_on;
    /// # use url::Url;
    /// # let homeserver = Url::parse("https://example.com").unwrap();
    /// # let redirect_url = "http://localhost:1234";
    /// # let login_token = "token";
    /// # block_on(async {
    /// let client = Client::new(homeserver).await.unwrap();
    /// let sso_url = client.get_sso_login_url(redirect_url, None);
    ///
    /// // Let the user authenticate at the SSO URL
    /// // Receive the loginToken param at redirect_url
    ///
    /// let response = client
    ///     .login_token(login_token)
    ///     .initial_device_display_name("My app")
    ///     .send()
    ///     .await
    ///     .unwrap();
    ///
    /// println!(
    ///     "Logged in as {}, got device_id {} and access_token {}",
    ///     response.user_id, response.device_id, response.access_token,
    /// );
    /// # })
    /// ```
    ///
    /// [`get_sso_login_url`]: #method.get_sso_login_url
    /// [`restore_login`]: #method.restore_login
    pub fn login_token<'a>(&self, token: &'a str) -> LoginBuilder<'a> {
        LoginBuilder::new_token(self.clone(), token)
    }

    /// Login to the server via Single Sign-On.
    ///
    /// This takes care of the whole SSO flow:
    ///   * Spawn a local http server
    ///   * Provide a callback to open the SSO login URL in a web browser
    ///   * Wait for the local http server to get the loginToken
    ///   * Call [`login_token`]
    ///
    /// If cancellation is needed the method should be wrapped in a cancellable
    /// task. **Note** that users with root access to the system have the
    /// ability to snoop in on the data/token that is passed to the local
    /// HTTP server that will be spawned.
    ///
    /// If you need more control over the SSO login process, you should use
    /// [`get_sso_login_url`] and [`login_token`] directly.
    ///
    /// This should only be used for the first login.
    ///
    /// The [`restore_login`] method should be used to restore a logged-in
    /// client after the first login.
    ///
    /// # Arguments
    ///
    /// * `use_sso_login_url` - A callback that will receive the SSO Login URL.
    ///   It should usually be used to open the SSO URL in a browser and must
    ///   return `Ok(())` if the URL was successfully opened. If it returns
    ///   `Err`, the error will be forwarded.
    ///
    /// # Example
    ///
    /// ```no_run
    /// # use matrix_sdk::Client;
    /// # use futures::executor::block_on;
    /// # use url::Url;
    /// # let homeserver = Url::parse("https://example.com").unwrap();
    /// # block_on(async {
    /// let client = Client::new(homeserver).await.unwrap();
    ///
    /// let response = client
    ///     .login_sso(|sso_url| async move {
    ///         // Open sso_url
    ///         Ok(())
    ///     })
    ///     .initial_device_display_name("My app")
    ///     .send()
    ///     .await
    ///     .unwrap();
    ///
    /// println!("Logged in as {}, got device_id {} and access_token {}",
    ///          response.user_id, response.device_id, response.access_token);
    /// # })
    /// ```
    ///
    /// [`get_sso_login_url`]: #method.get_sso_login_url
    /// [`login_token`]: #method.login_token
    /// [`restore_login`]: #method.restore_login
    #[cfg(all(feature = "sso-login", not(target_arch = "wasm32")))]
    pub fn login_sso<'a, F, Fut>(&self, use_sso_login_url: F) -> SsoLoginBuilder<'a, F>
    where
        F: FnOnce(String) -> Fut + Send,
        Fut: Future<Output = Result<()>> + Send,
    {
        SsoLoginBuilder::new(self.clone(), use_sso_login_url)
    }

    /// Login to the server with a username and password.
    #[deprecated = "Replaced by [`Client::login_username`](#method.login_username)"]
    #[instrument(skip(self, user, password))]
    pub async fn login(
        &self,
        user: impl AsRef<str>,
        password: &str,
        device_id: Option<&str>,
        initial_device_display_name: Option<&str>,
    ) -> Result<login::v3::Response> {
        let mut builder = self.login_username(&user, password);
        if let Some(value) = device_id {
            builder = builder.device_id(value);
        }
        if let Some(value) = initial_device_display_name {
            builder = builder.initial_device_display_name(value);
        }

        builder.send().await
    }

    /// Login to the server via Single Sign-On.
    #[deprecated = "Replaced by [`Client::login_sso`](#method.login_sso)"]
    #[cfg(all(feature = "sso-login", not(target_arch = "wasm32")))]
    #[deny(clippy::future_not_send)]
    pub async fn login_with_sso<C>(
        &self,
        use_sso_login_url: impl FnOnce(String) -> C + Send,
        server_url: Option<&str>,
        server_response: Option<&str>,
        device_id: Option<&str>,
        initial_device_display_name: Option<&str>,
        idp_id: Option<&str>,
    ) -> Result<login::v3::Response>
    where
        C: Future<Output = Result<()>> + Send,
    {
        let mut builder = self.login_sso(use_sso_login_url);
        if let Some(value) = server_url {
            builder = builder.server_url(value);
        }
        if let Some(value) = server_response {
            builder = builder.server_response(value);
        }
        if let Some(value) = device_id {
            builder = builder.device_id(value);
        }
        if let Some(value) = initial_device_display_name {
            builder = builder.initial_device_display_name(value);
        }
        if let Some(value) = idp_id {
            builder = builder.identity_provider_id(value);
        }

        builder.send().await
    }

    /// Login to the server with a token.
    #[deprecated = "Replaced by [`Client::login_token`](#method.login_token)"]
    #[instrument(skip(self, token))]
    #[cfg_attr(not(target_arch = "wasm32"), deny(clippy::future_not_send))]
    pub async fn login_with_token(
        &self,
        token: &str,
        device_id: Option<&str>,
        initial_device_display_name: Option<&str>,
    ) -> Result<login::v3::Response> {
        let mut builder = self.login_token(token);
        if let Some(value) = device_id {
            builder = builder.device_id(value);
        }
        if let Some(value) = initial_device_display_name {
            builder = builder.initial_device_display_name(value);
        }

        builder.send().await
    }

    /// Receive a login response and update the homeserver and the base client
    /// if needed.
    ///
    /// # Arguments
    ///
    /// * `response` - A successful login response.
    async fn receive_login_response(&self, response: &login::v3::Response) -> Result<()> {
        if self.inner.respect_login_well_known {
            if let Some(well_known) = &response.well_known {
                if let Ok(homeserver) = Url::parse(&well_known.homeserver.base_url) {
                    self.set_homeserver(homeserver).await;
                }
            }
        }

        self.inner.base_client.receive_login_response(response).await?;

        Ok(())
    }

    /// Restore a previously logged in session.
    ///
    /// This can be used to restore the client to a logged in state, loading all
    /// the stored state and encryption keys.
    ///
    /// Alternatively, if the whole session isn't stored the [`login`] method
    /// can be used with a device ID.
    ///
    /// # Arguments
    ///
    /// * `session` - A session that the user already has from a
    /// previous login call.
    ///
    /// # Examples
    ///
    /// ```no_run
    /// use matrix_sdk::{Client, Session, ruma::{device_id, user_id}};
    /// # use url::Url;
    /// # use futures::executor::block_on;
    /// # block_on(async {
    ///
    /// let homeserver = Url::parse("http://example.com")?;
    /// let client = Client::new(homeserver).await?;
    ///
    /// let session = Session {
    ///     access_token: "My-Token".to_owned(),
    ///     user_id: user_id!("@example:localhost").to_owned(),
    ///     device_id: device_id!("MYDEVICEID").to_owned(),
    /// };
    ///
    /// client.restore_login(session).await?;
    /// # anyhow::Ok(()) });
    /// ```
    ///
    /// The `Session` object can also be created from the response the
    /// [`Client::login()`] method returns:
    ///
    /// ```no_run
    /// use matrix_sdk::{Client, Session};
    /// # use url::Url;
    /// # use futures::executor::block_on;
    /// # block_on(async {
    ///
    /// let homeserver = Url::parse("http://example.com")?;
    /// let client = Client::new(homeserver).await?;
    ///
    /// let session: Session = client
    ///     .login("example", "my-password", None, None)
    ///     .await?
    ///     .into();
    ///
    /// // Persist the `Session` so it can later be used to restore the login.
    /// client.restore_login(session).await?;
    /// # anyhow::Ok(()) });
    /// ```
    ///
    /// [`login`]: #method.login
    pub async fn restore_login(&self, session: Session) -> Result<()> {
        Ok(self.inner.base_client.restore_login(session).await?)
    }

    /// Register a user to the server.
    ///
    /// # Arguments
    ///
    /// * `registration` - The easiest way to create this request is using the
    ///   [`register::v3::Request`] itself.
    ///
    /// # Examples
    ///
    /// ```no_run
    /// # use std::convert::TryFrom;
    /// # use matrix_sdk::Client;
    /// # use matrix_sdk::ruma::{
    /// #     api::client::{
    /// #         account::register::{v3::Request as RegistrationRequest, RegistrationKind},
    /// #         uiaa,
    /// #     },
    /// #     DeviceId,
    /// # };
    /// # use futures::executor::block_on;
    /// # use url::Url;
    /// # let homeserver = Url::parse("http://example.com").unwrap();
    /// # block_on(async {
    ///
    /// let mut request = RegistrationRequest::new();
    /// request.username = Some("user");
    /// request.password = Some("password");
    /// request.auth = Some(uiaa::AuthData::FallbackAcknowledgement(
    ///     uiaa::FallbackAcknowledgement::new("foobar"),
    /// ));
    ///
    /// let client = Client::new(homeserver).await.unwrap();
    /// client.register(request).await;
    /// # })
    /// ```
    #[instrument(skip_all)]
    pub async fn register(
        &self,
        registration: impl Into<register::v3::Request<'_>>,
    ) -> HttpResult<register::v3::Response> {
        let homeserver = self.homeserver().await;
        info!("Registering to {}", homeserver);

        let config = if self.inner.appservice_mode {
            Some(RequestConfig::short_retry().force_auth())
        } else {
            None
        };

        let request = registration.into();
        self.send(request, config).await
    }

    /// Get or upload a sync filter.
    ///
    /// This method will either get a filter ID from the store or upload the
    /// filter definition to the homeserver and return the new filter ID.
    ///
    /// # Arguments
    ///
    /// * `filter_name` - The unique name of the filter, this name will be used
    /// locally to store and identify the filter ID returned by the server.
    ///
    /// * `definition` - The filter definition that should be uploaded to the
    /// server if no filter ID can be found in the store.
    ///
    /// # Examples
    ///
    /// ```no_run
    /// # use matrix_sdk::{
    /// #    Client, config::SyncSettings,
    /// #    ruma::api::client::{
    /// #        filter::{
    /// #           FilterDefinition, LazyLoadOptions, RoomEventFilter, RoomFilter,
    /// #        },
    /// #        sync::sync_events::v3::Filter,
    /// #    }
    /// # };
    /// # use futures::executor::block_on;
    /// # use url::Url;
    /// # block_on(async {
    /// # let homeserver = Url::parse("http://example.com").unwrap();
    /// # let client = Client::new(homeserver).await.unwrap();
    /// let mut filter = FilterDefinition::default();
    ///
    /// // Let's enable member lazy loading.
    /// filter.room.state.lazy_load_options =
    ///     LazyLoadOptions::Enabled { include_redundant_members: false };
    ///
    /// let filter_id = client
    ///     .get_or_upload_filter("sync", filter)
    ///     .await
    ///     .unwrap();
    ///
    /// let sync_settings = SyncSettings::new()
    ///     .filter(Filter::FilterId(&filter_id));
    ///
    /// let response = client.sync_once(sync_settings).await.unwrap();
    /// # });
    #[instrument(skip(self, definition))]
    pub async fn get_or_upload_filter(
        &self,
        filter_name: &str,
        definition: FilterDefinition<'_>,
    ) -> Result<String> {
        if let Some(filter) = self.inner.base_client.get_filter(filter_name).await? {
            debug!("Found filter locally");
            Ok(filter)
        } else {
            debug!("Didn't find filter locally");
            let user_id = self.user_id().ok_or(Error::AuthenticationRequired)?;
            let request = FilterUploadRequest::new(user_id, definition);
            let response = self.send(request, None).await?;

            self.inner.base_client.receive_filter_upload(filter_name, &response).await?;

            Ok(response.filter_id)
        }
    }

    /// Join a room by `RoomId`.
    ///
    /// Returns a `join_room_by_id::Response` consisting of the
    /// joined rooms `RoomId`.
    ///
    /// # Arguments
    ///
    /// * `room_id` - The `RoomId` of the room to be joined.
    pub async fn join_room_by_id(
        &self,
        room_id: &RoomId,
    ) -> HttpResult<join_room_by_id::v3::Response> {
        let request = join_room_by_id::v3::Request::new(room_id);
        self.send(request, None).await
    }

    /// Join a room by `RoomId`.
    ///
    /// Returns a `join_room_by_id_or_alias::Response` consisting of the
    /// joined rooms `RoomId`.
    ///
    /// # Arguments
    ///
    /// * `alias` - The `RoomId` or `RoomAliasId` of the room to be joined.
    /// An alias looks like `#name:example.com`.
    pub async fn join_room_by_id_or_alias(
        &self,
        alias: &RoomOrAliasId,
        server_names: &[OwnedServerName],
    ) -> HttpResult<join_room_by_id_or_alias::v3::Response> {
        let request = assign!(join_room_by_id_or_alias::v3::Request::new(alias), {
            server_name: server_names,
        });
        self.send(request, None).await
    }

    /// Search the homeserver's directory of public rooms.
    ///
    /// Sends a request to "_matrix/client/r0/publicRooms", returns
    /// a `get_public_rooms::Response`.
    ///
    /// # Arguments
    ///
    /// * `limit` - The number of `PublicRoomsChunk`s in each response.
    ///
    /// * `since` - Pagination token from a previous request.
    ///
    /// * `server` - The name of the server, if `None` the requested server is
    ///   used.
    ///
    /// # Examples
    /// ```no_run
    /// use matrix_sdk::Client;
    /// # use std::convert::TryInto;
    /// # use url::Url;
    /// # let homeserver = Url::parse("http://example.com").unwrap();
    /// # let limit = Some(10);
    /// # let since = Some("since token");
    /// # let server = Some("servername.com".try_into().unwrap());
    /// # use futures::executor::block_on;
    /// # block_on(async {
    ///
    /// let mut client = Client::new(homeserver).await.unwrap();
    ///
    /// client.public_rooms(limit, since, server).await;
    /// # });
    /// ```
    #[cfg_attr(not(target_arch = "wasm32"), deny(clippy::future_not_send))]
    pub async fn public_rooms(
        &self,
        limit: Option<u32>,
        since: Option<&str>,
        server: Option<&ServerName>,
    ) -> HttpResult<get_public_rooms::v3::Response> {
        let limit = limit.map(UInt::from);

        let request = assign!(get_public_rooms::v3::Request::new(), {
            limit,
            since,
            server,
        });
        self.send(request, None).await
    }

    /// Create a room using the `RoomBuilder` and send the request.
    ///
    /// Sends a request to `/_matrix/client/r0/createRoom`, returns a
    /// `create_room::Response`, this is an empty response.
    ///
    /// # Arguments
    ///
    /// * `room` - The easiest way to create this request is using the
    /// `create_room::Request` itself.
    ///
    /// # Examples
    /// ```no_run
    /// use matrix_sdk::Client;
    /// # use matrix_sdk::ruma::api::client::room::{
    /// #     create_room::v3::Request as CreateRoomRequest,
    /// #     Visibility,
    /// # };
    /// # use url::Url;
    ///
    /// # use futures::executor::block_on;
    /// # block_on(async {
    /// # let homeserver = Url::parse("http://example.com").unwrap();
    /// let request = CreateRoomRequest::new();
    /// let client = Client::new(homeserver).await.unwrap();
    /// assert!(client.create_room(request).await.is_ok());
    /// # });
    /// ```
    pub async fn create_room(
        &self,
        room: impl Into<create_room::v3::Request<'_>>,
    ) -> HttpResult<create_room::v3::Response> {
        let request = room.into();
        self.send(request, None).await
    }

    /// Search the homeserver's directory for public rooms with a filter.
    ///
    /// # Arguments
    ///
    /// * `room_search` - The easiest way to create this request is using the
    /// `get_public_rooms_filtered::Request` itself.
    ///
    /// # Examples
    ///
    /// ```no_run
    /// # use std::convert::TryFrom;
    /// # use url::Url;
    /// # use matrix_sdk::Client;
    /// # use futures::executor::block_on;
    /// # block_on(async {
    /// # let homeserver = Url::parse("http://example.com")?;
    /// use matrix_sdk::ruma::{
    ///     api::client::directory::get_public_rooms_filtered,
    ///     directory::Filter,
    /// };
    /// # let mut client = Client::new(homeserver).await?;
    ///
    /// let mut filter = Filter::new();
    /// filter.generic_search_term = Some("rust");
    /// let mut request = get_public_rooms_filtered::v3::Request::new();
    /// request.filter = filter;
    ///
    /// let response = client.public_rooms_filtered(request).await?;
    ///
    /// for room in response.chunk {
    ///     println!("Found room {:?}", room);
    /// }
    /// # anyhow::Ok(()) });
    /// ```
    pub async fn public_rooms_filtered(
        &self,
        room_search: impl Into<get_public_rooms_filtered::v3::Request<'_>>,
    ) -> HttpResult<get_public_rooms_filtered::v3::Response> {
        let request = room_search.into();
        self.send(request, None).await
    }

    /// Upload some media to the server.
    ///
    /// # Arguments
    ///
    /// * `content_type` - The type of the media, this will be used as the
    /// content-type header.
    ///
    /// * `reader` - A `Reader` that will be used to fetch the raw bytes of the
    /// media.
    ///
    /// # Examples
    ///
    /// ```no_run
    /// # use std::{path::PathBuf, fs::File, io::Read};
    /// # use matrix_sdk::{Client, ruma::room_id};
    /// # use url::Url;
    /// # use futures::executor::block_on;
    /// # use mime;
    /// # block_on(async {
    /// # let homeserver = Url::parse("http://localhost:8080")?;
    /// # let mut client = Client::new(homeserver).await?;
    /// let path = PathBuf::from("/home/example/my-cat.jpg");
    /// let mut image = File::open(path)?;
    ///
    /// let response = client
    ///     .upload(&mime::IMAGE_JPEG, &mut image)
    ///     .await?;
    ///
    /// println!("Cat URI: {}", response.content_uri);
    /// # anyhow::Ok(()) });
    /// ```
    pub async fn upload(
        &self,
        content_type: &Mime,
        reader: &mut (impl Read + ?Sized),
    ) -> Result<create_content::v3::Response> {
        let mut data = Vec::new();
        reader.read_to_end(&mut data)?;

        let timeout = std::cmp::max(
            Duration::from_secs(data.len() as u64 / DEFAULT_UPLOAD_SPEED),
            MIN_UPLOAD_REQUEST_TIMEOUT,
        );

        let request = assign!(create_content::v3::Request::new(&data), {
            content_type: Some(content_type.essence_str()),
        });

        let request_config = self.inner.http_client.request_config.timeout(timeout);
        Ok(self
            .inner
            .http_client
            .send(
                request,
                Some(request_config),
                self.homeserver().await.to_string(),
                self.session(),
                self.server_versions().await?,
            )
            .await?)
    }

    /// Send an arbitrary request to the server, without updating client state.
    ///
    /// **Warning:** Because this method *does not* update the client state, it
    /// is important to make sure that you account for this yourself, and
    /// use wrapper methods where available.  This method should *only* be
    /// used if a wrapper method for the endpoint you'd like to use is not
    /// available.
    ///
    /// # Arguments
    ///
    /// * `request` - A filled out and valid request for the endpoint to be hit
    ///
    /// * `timeout` - An optional request timeout setting, this overrides the
    /// default request setting if one was set.
    ///
    /// # Example
    ///
    /// ```no_run
    /// # use matrix_sdk::{Client, config::SyncSettings};
    /// # use futures::executor::block_on;
    /// # use url::Url;
    /// # use std::convert::TryFrom;
    /// # block_on(async {
    /// # let homeserver = Url::parse("http://localhost:8080")?;
    /// # let mut client = Client::new(homeserver).await?;
    /// use matrix_sdk::ruma::{api::client::profile, user_id};
    ///
    /// // First construct the request you want to make
    /// // See https://docs.rs/ruma-client-api/latest/ruma_client_api/index.html
    /// // for all available Endpoints
    /// let user_id = user_id!("@example:localhost");
    /// let request = profile::get_profile::v3::Request::new(&user_id);
    ///
    /// // Start the request using Client::send()
    /// let response = client.send(request, None).await?;
    ///
    /// // Check the corresponding Response struct to find out what types are
    /// // returned
    /// # anyhow::Ok(()) });
    /// ```
    pub async fn send<Request>(
        &self,
        request: Request,
        config: Option<RequestConfig>,
    ) -> HttpResult<Request::IncomingResponse>
    where
        Request: OutgoingRequest + Debug,
        HttpError: From<FromHttpResponseError<Request::EndpointError>>,
    {
        self.inner
            .http_client
            .send(
                request,
                config,
                self.homeserver().await.to_string(),
                self.session(),
                self.server_versions().await?,
            )
            .await
    }

    async fn request_server_versions(&self) -> HttpResult<Box<[MatrixVersion]>> {
        let server_versions: Box<[MatrixVersion]> = self
            .inner
            .http_client
            .send(
                get_supported_versions::Request::new(),
                None,
                self.homeserver().await.to_string(),
                None,
                &[MatrixVersion::V1_0],
            )
            .await?
            .known_versions()
            .into_iter()
            .collect();

        if server_versions.is_empty() {
            Ok(vec![MatrixVersion::V1_0].into())
        } else {
            Ok(server_versions)
        }
    }

<<<<<<< HEAD
    pub(crate) async fn server_versions(&self) -> HttpResult<Arc<[MatrixVersion]>> {
=======
    async fn server_versions(&self) -> HttpResult<&[MatrixVersion]> {
>>>>>>> 771c33d7
        #[cfg(target_arch = "wasm32")]
        let server_versions =
            self.inner.server_versions.get_or_try_init(self.request_server_versions()).await?;

        #[cfg(not(target_arch = "wasm32"))]
        let server_versions =
            self.inner.server_versions.get_or_try_init(|| self.request_server_versions()).await?;

        Ok(server_versions)
    }

    /// Get information of all our own devices.
    ///
    /// # Examples
    ///
    /// ```no_run
    /// # use matrix_sdk::{Client, config::SyncSettings};
    /// # use futures::executor::block_on;
    /// # use url::Url;
    /// # use std::convert::TryFrom;
    /// # block_on(async {
    /// # let homeserver = Url::parse("http://localhost:8080")?;
    /// # let mut client = Client::new(homeserver).await?;
    /// let response = client.devices().await?;
    ///
    /// for device in response.devices {
    ///     println!(
    ///         "Device: {} {}",
    ///         device.device_id,
    ///         device.display_name.as_deref().unwrap_or("")
    ///     );
    /// }
    /// # anyhow::Ok(()) });
    /// ```
    pub async fn devices(&self) -> HttpResult<get_devices::v3::Response> {
        let request = get_devices::v3::Request::new();

        self.send(request, None).await
    }

    /// Delete the given devices from the server.
    ///
    /// # Arguments
    ///
    /// * `devices` - The list of devices that should be deleted from the
    /// server.
    ///
    /// * `auth_data` - This request requires user interactive auth, the first
    /// request needs to set this to `None` and will always fail with an
    /// `UiaaResponse`. The response will contain information for the
    /// interactive auth and the same request needs to be made but this time
    /// with some `auth_data` provided.
    ///
    /// ```no_run
    /// # use matrix_sdk::{
    /// #    ruma::{
    /// #        api::{
    /// #            client::uiaa,
    /// #            error::{FromHttpResponseError, ServerError},
    /// #        },
    /// #        device_id,
    /// #    },
    /// #    Client, Error, config::SyncSettings,
    /// # };
    /// # use futures::executor::block_on;
    /// # use serde_json::json;
    /// # use url::Url;
    /// # use std::{collections::BTreeMap, convert::TryFrom};
    /// # block_on(async {
    /// # let homeserver = Url::parse("http://localhost:8080")?;
    /// # let mut client = Client::new(homeserver).await?;
    /// let devices = &[device_id!("DEVICEID").to_owned()];
    ///
    /// if let Err(e) = client.delete_devices(devices, None).await {
    ///     if let Some(info) = e.uiaa_response() {
    ///         let mut password = uiaa::Password::new(
    ///             uiaa::UserIdentifier::UserIdOrLocalpart("example"),
    ///             "wordpass",
    ///         );
    ///         password.session = info.session.as_deref();
    ///
    ///         client
    ///             .delete_devices(devices, Some(uiaa::AuthData::Password(password)))
    ///             .await?;
    ///     }
    /// }
    /// # anyhow::Ok(()) });
    pub async fn delete_devices(
        &self,
        devices: &[OwnedDeviceId],
        auth_data: Option<AuthData<'_>>,
    ) -> HttpResult<delete_devices::v3::Response> {
        let mut request = delete_devices::v3::Request::new(devices);
        request.auth = auth_data;

        self.send(request, None).await
    }

    /// Synchronize the client's state with the latest state on the server.
    ///
    /// ## Syncing Events
    ///
    /// Messages or any other type of event need to be periodically fetched from
    /// the server, this is achieved by sending a `/sync` request to the server.
    ///
    /// The first sync is sent out without a [`token`]. The response of the
    /// first sync will contain a [`next_batch`] field which should then be
    /// used in the subsequent sync calls as the [`token`]. This ensures that we
    /// don't receive the same events multiple times.
    ///
    /// ## Long Polling
    ///
    /// A sync should in the usual case always be in flight. The
    /// [`SyncSettings`] have a  [`timeout`] option, which controls how
    /// long the server will wait for new events before it will respond.
    /// The server will respond immediately if some new events arrive before the
    /// timeout has expired. If no changes arrive and the timeout expires an
    /// empty sync response will be sent to the client.
    ///
    /// This method of sending a request that may not receive a response
    /// immediately is called long polling.
    ///
    /// ## Filtering Events
    ///
    /// The number or type of messages and events that the client should receive
    /// from the server can be altered using a [`Filter`].
    ///
    /// Filters can be non-trivial and, since they will be sent with every sync
    /// request, they may take up a bunch of unnecessary bandwidth.
    ///
    /// Luckily filters can be uploaded to the server and reused using an unique
    /// identifier, this can be achieved using the [`get_or_upload_filter()`]
    /// method.
    ///
    /// # Arguments
    ///
    /// * `sync_settings` - Settings for the sync call, this allows us to set
    /// various options to configure the sync:
    ///     * [`filter`] - To configure which events we receive and which get
    ///       [filtered] by the server
    ///     * [`timeout`] - To configure our [long polling] setup.
    ///     * [`token`] - To tell the server which events we already received
    ///       and where we wish to continue syncing.
    ///     * [`full_state`] - To tell the server that we wish to receive all
    ///       state events, regardless of our configured [`token`].
    ///
    /// # Examples
    ///
    /// ```no_run
    /// # use url::Url;
    /// # use futures::executor::block_on;
    /// # block_on(async {
    /// # let homeserver = Url::parse("http://localhost:8080")?;
    /// # let username = "";
    /// # let password = "";
    /// use matrix_sdk::{
    ///     Client, config::SyncSettings,
    ///     ruma::events::room::message::OriginalSyncRoomMessageEvent,
    /// };
    ///
    /// let client = Client::new(homeserver).await?;
    /// client.login(&username, &password, None, None).await?;
    ///
    /// // Sync once so we receive the client state and old messages.
    /// client.sync_once(SyncSettings::default()).await?;
    ///
    /// // Register our handler so we start responding once we receive a new
    /// // event.
    /// client.register_event_handler(|ev: OriginalSyncRoomMessageEvent| async move {
    ///     println!("Received event {}: {:?}", ev.sender, ev.content);
    /// }).await;
    ///
    /// // Now keep on syncing forever. `sync()` will use the stored sync token
    /// // from our `sync_once()` call automatically.
    /// client.sync(SyncSettings::default()).await;
    /// # anyhow::Ok(()) });
    /// ```
    ///
    /// [`sync`]: #method.sync
    /// [`SyncSettings`]: crate::config::SyncSettings
    /// [`token`]: crate::config::SyncSettings#method.token
    /// [`timeout`]: crate::config::SyncSettings#method.timeout
    /// [`full_state`]: crate::config::SyncSettings#method.full_state
    /// [`filter`]: crate::config::SyncSettings#method.filter
    /// [`Filter`]: ruma::api::client::sync::sync_events::v3::Filter
    /// [`next_batch`]: SyncResponse#structfield.next_batch
    /// [`get_or_upload_filter()`]: #method.get_or_upload_filter
    /// [long polling]: #long-polling
    /// [filtered]: #filtering-events
    #[instrument(skip(self))]
    pub async fn sync_once(
        &self,
        sync_settings: crate::config::SyncSettings<'_>,
    ) -> Result<SyncResponse> {
        // The sync might not return for quite a while due to the timeout.
        // We'll see if there's anything crypto related to send out before we
        // sync, i.e. if we closed our client after a sync but before the
        // crypto requests were sent out.
        //
        // This will mostly be a no-op.
        #[cfg(feature = "e2e-encryption")]
        if let Err(e) = self.send_outgoing_requests().await {
            error!(error = ?e, "Error while sending outgoing E2EE requests");
        }

        let request = assign!(sync_events::v3::Request::new(), {
            filter: sync_settings.filter.as_ref(),
            since: sync_settings.token.as_deref(),
            full_state: sync_settings.full_state,
            set_presence: &PresenceState::Online,
            timeout: sync_settings.timeout,
        });

        let request_config = self.inner.http_client.request_config.timeout(
            sync_settings.timeout.unwrap_or_else(|| Duration::from_secs(0))
                + self.inner.http_client.request_config.timeout,
        );

        let response = self.send(request, Some(request_config)).await?;
        let response = self.process_sync(response).await?;

        #[cfg(feature = "e2e-encryption")]
        if let Err(e) = self.send_outgoing_requests().await {
            error!(error = ?e, "Error while sending outgoing E2EE requests");
        }

        self.inner.sync_beat.notify(usize::MAX);

        Ok(response)
    }

    /// Repeatedly synchronize the client state with the server.
    ///
    /// This method will never return, if cancellation is needed the method
    /// should be wrapped in a cancelable task or the
    /// [`Client::sync_with_callback`] method can be used.
    ///
    /// This method will internally call [`Client::sync_once`] in a loop.
    ///
    /// This method can be used with the [`Client::register_event_handler`]
    /// method to react to individual events. If you instead wish to handle
    /// events in a bulk manner the [`Client::sync_with_callback`] and
    /// [`Client::sync_stream`] methods can be used instead. Those two methods
    /// repeatedly return the whole sync response.
    ///
    /// # Arguments
    ///
    /// * `sync_settings` - Settings for the sync call. *Note* that those
    ///   settings will be only used for the first sync call. See the argument
    ///   docs for [`Client::sync_once`] for more info.
    ///
    /// # Examples
    ///
    /// ```no_run
    /// # use url::Url;
    /// # use futures::executor::block_on;
    /// # block_on(async {
    /// # let homeserver = Url::parse("http://localhost:8080")?;
    /// # let username = "";
    /// # let password = "";
    /// use matrix_sdk::{
    ///     Client, config::SyncSettings,
    ///     ruma::events::room::message::OriginalSyncRoomMessageEvent,
    /// };
    ///
    /// let client = Client::new(homeserver).await?;
    /// client.login(&username, &password, None, None).await?;
    ///
    /// // Register our handler so we start responding once we receive a new
    /// // event.
    /// client.register_event_handler(|ev: OriginalSyncRoomMessageEvent| async move {
    ///     println!("Received event {}: {:?}", ev.sender, ev.content);
    /// }).await;
    ///
    /// // Now keep on syncing forever. `sync()` will use the latest sync token
    /// // automatically.
    /// client.sync(SyncSettings::default()).await;
    /// # anyhow::Ok(()) });
    /// ```
    ///
    /// [argument docs]: #method.sync_once
    /// [`sync_with_callback`]: #method.sync_with_callback
    pub async fn sync(&self, sync_settings: crate::config::SyncSettings<'_>) {
        self.sync_with_callback(sync_settings, |_| async { LoopCtrl::Continue }).await
    }

    /// Repeatedly call sync to synchronize the client state with the server.
    ///
    /// # Arguments
    ///
    /// * `sync_settings` - Settings for the sync call. *Note* that those
    ///   settings will be only used for the first sync call. See the argument
    ///   docs for [`Client::sync_once`] for more info.
    ///
    /// * `callback` - A callback that will be called every time a successful
    ///   response has been fetched from the server. The callback must return a
    ///   boolean which signalizes if the method should stop syncing. If the
    ///   callback returns `LoopCtrl::Continue` the sync will continue, if the
    ///   callback returns `LoopCtrl::Break` the sync will be stopped.
    ///
    /// # Examples
    ///
    /// The following example demonstrates how to sync forever while sending all
    /// the interesting events through a mpsc channel to another thread e.g. a
    /// UI thread.
    ///
    /// ```no_run
    /// # use std::time::Duration;
    /// # use matrix_sdk::{Client, config::SyncSettings, LoopCtrl};
    /// # use url::Url;
    /// # use futures::executor::block_on;
    /// # block_on(async {
    /// # let homeserver = Url::parse("http://localhost:8080").unwrap();
    /// # let mut client = Client::new(homeserver).await.unwrap();
    ///
    /// use tokio::sync::mpsc::channel;
    ///
    /// let (tx, rx) = channel(100);
    ///
    /// let sync_channel = &tx;
    /// let sync_settings = SyncSettings::new()
    ///     .timeout(Duration::from_secs(30));
    ///
    /// client
    ///     .sync_with_callback(sync_settings, |response| async move {
    ///         let channel = sync_channel;
    ///
    ///         for (room_id, room) in response.rooms.join {
    ///             for event in room.timeline.events {
    ///                 channel.send(event).await.unwrap();
    ///             }
    ///         }
    ///
    ///         LoopCtrl::Continue
    ///     })
    ///     .await;
    /// })
    /// ```
    #[instrument(skip(self, callback))]
    pub async fn sync_with_callback<C>(
        &self,
        mut sync_settings: crate::config::SyncSettings<'_>,
        callback: impl Fn(SyncResponse) -> C,
    ) where
        C: Future<Output = LoopCtrl>,
    {
        let mut last_sync_time: Option<Instant> = None;

        if sync_settings.token.is_none() {
            sync_settings.token = self.sync_token().await;
        }

        loop {
            // TODO we should abort the sync loop if the error is a storage error or
            // the access token got invalid.
            if let Ok(r) = self.sync_loop_helper(&mut sync_settings).await {
                if callback(r).await == LoopCtrl::Break {
                    return;
                }
            } else {
                continue;
            }

            Client::delay_sync(&mut last_sync_time).await
        }
    }

    //// Repeatedly synchronize the client state with the server.
    ///
    /// This method will internally call [`Client::sync_once`] in a loop and is
    /// equivalent to the [`Client::sync`] method but the responses are provided
    /// as an async stream.
    ///
    /// # Arguments
    ///
    /// * `sync_settings` - Settings for the sync call. *Note* that those
    ///   settings will be only used for the first sync call. See the argument
    ///   docs for [`Client::sync_once`] for more info.
    ///
    /// # Examples
    ///
    /// ```no_run
    /// # use url::Url;
    /// # use futures::executor::block_on;
    /// # block_on(async {
    /// # let homeserver = Url::parse("http://localhost:8080")?;
    /// # let username = "";
    /// # let password = "";
    /// use futures::StreamExt;
    /// use matrix_sdk::{Client, config::SyncSettings};
    ///
    /// let client = Client::new(homeserver).await?;
    /// client.login(&username, &password, None, None).await?;
    ///
    /// let mut sync_stream = Box::pin(client.sync_stream(SyncSettings::default()).await);
    ///
    /// while let Some(Ok(response)) = sync_stream.next().await {
    ///     for room in response.rooms.join.values() {
    ///         for e in &room.timeline.events {
    ///             if let Ok(event) = e.event.deserialize() {
    ///                 println!("Received event {:?}", event);
    ///             }
    ///         }
    ///     }
    /// }
    ///
    /// # anyhow::Ok(()) });
    /// ```
    #[instrument(skip(self))]
    pub async fn sync_stream<'a>(
        &'a self,
        mut sync_settings: crate::config::SyncSettings<'a>,
    ) -> impl Stream<Item = Result<SyncResponse>> + 'a {
        let mut last_sync_time: Option<Instant> = None;

        if sync_settings.token.is_none() {
            sync_settings.token = self.sync_token().await;
        }

        async_stream::stream! {
            loop {
                yield self.sync_loop_helper(&mut sync_settings).await;

                Client::delay_sync(&mut last_sync_time).await
            }
        }
    }

    /// Get the current, if any, sync token of the client.
    /// This will be None if the client didn't sync at least once.
    pub async fn sync_token(&self) -> Option<String> {
        self.inner.base_client.sync_token().await
    }

    /// Get a media file's content.
    ///
    /// If the content is encrypted and encryption is enabled, the content will
    /// be decrypted.
    ///
    /// # Arguments
    ///
    /// * `request` - The `MediaRequest` of the content.
    ///
    /// * `use_cache` - If we should use the media cache for this request.
    pub async fn get_media_content(
        &self,
        request: &MediaRequest,
        use_cache: bool,
    ) -> Result<Vec<u8>> {
        let content = if use_cache {
            self.inner.base_client.store().get_media_content(request).await?
        } else {
            None
        };

        if let Some(content) = content {
            Ok(content)
        } else {
            let content: Vec<u8> = match &request.source {
                MediaSource::Encrypted(file) => {
                    let content: Vec<u8> =
                        self.send(get_content::v3::Request::from_url(&file.url)?, None).await?.file;

                    #[cfg(feature = "e2e-encryption")]
                    let content = {
                        let mut cursor = std::io::Cursor::new(content);
                        let mut reader = matrix_sdk_base::crypto::AttachmentDecryptor::new(
                            &mut cursor,
                            file.as_ref().clone().into(),
                        )?;

                        let mut decrypted = Vec::new();
                        reader.read_to_end(&mut decrypted)?;

                        decrypted
                    };

                    content
                }
                MediaSource::Plain(uri) => {
                    if let MediaFormat::Thumbnail(size) = &request.format {
                        self.send(
                            get_content_thumbnail::v3::Request::from_url(
                                uri,
                                size.width,
                                size.height,
                            )?,
                            None,
                        )
                        .await?
                        .file
                    } else {
                        self.send(get_content::v3::Request::from_url(uri)?, None).await?.file
                    }
                }
            };

            if use_cache {
                self.inner.base_client.store().add_media_content(request, content.clone()).await?;
            }

            Ok(content)
        }
    }

    /// Remove a media file's content from the store.
    ///
    /// # Arguments
    ///
    /// * `request` - The `MediaRequest` of the content.
    pub async fn remove_media_content(&self, request: &MediaRequest) -> Result<()> {
        Ok(self.inner.base_client.store().remove_media_content(request).await?)
    }

    /// Delete all the media content corresponding to the given
    /// uri from the store.
    ///
    /// # Arguments
    ///
    /// * `uri` - The `MxcUri` of the files.
    pub async fn remove_media_content_for_uri(&self, uri: &MxcUri) -> Result<()> {
        Ok(self.inner.base_client.store().remove_media_content_for_uri(uri).await?)
    }

    /// Get the file of the given media event content.
    ///
    /// If the content is encrypted and encryption is enabled, the content will
    /// be decrypted.
    ///
    /// Returns `Ok(None)` if the event content has no file.
    ///
    /// This is a convenience method that calls the
    /// [`get_media_content`](#method.get_media_content) method.
    ///
    /// # Arguments
    ///
    /// * `event_content` - The media event content.
    ///
    /// * `use_cache` - If we should use the media cache for this file.
    pub async fn get_file(
        &self,
        event_content: impl MediaEventContent,
        use_cache: bool,
    ) -> Result<Option<Vec<u8>>> {
        if let Some(source) = event_content.source() {
            Ok(Some(
                self.get_media_content(
                    &MediaRequest { source, format: MediaFormat::File },
                    use_cache,
                )
                .await?,
            ))
        } else {
            Ok(None)
        }
    }

    /// Remove the file of the given media event content from the cache.
    ///
    /// This is a convenience method that calls the
    /// [`remove_media_content`](#method.remove_media_content) method.
    ///
    /// # Arguments
    ///
    /// * `event_content` - The media event content.
    pub async fn remove_file(&self, event_content: impl MediaEventContent) -> Result<()> {
        if let Some(source) = event_content.source() {
            self.remove_media_content(&MediaRequest { source, format: MediaFormat::File }).await?
        }

        Ok(())
    }

    /// Get a thumbnail of the given media event content.
    ///
    /// If the content is encrypted and encryption is enabled, the content will
    /// be decrypted.
    ///
    /// Returns `Ok(None)` if the event content has no thumbnail.
    ///
    /// This is a convenience method that calls the
    /// [`get_media_content`](#method.get_media_content) method.
    ///
    /// # Arguments
    ///
    /// * `event_content` - The media event content.
    ///
    /// * `size` - The _desired_ size of the thumbnail. The actual thumbnail may
    ///   not match the size specified.
    ///
    /// * `use_cache` - If we should use the media cache for this thumbnail.
    pub async fn get_thumbnail(
        &self,
        event_content: impl MediaEventContent,
        size: MediaThumbnailSize,
        use_cache: bool,
    ) -> Result<Option<Vec<u8>>> {
        if let Some(source) = event_content.thumbnail_source() {
            Ok(Some(
                self.get_media_content(
                    &MediaRequest { source, format: MediaFormat::Thumbnail(size) },
                    use_cache,
                )
                .await?,
            ))
        } else {
            Ok(None)
        }
    }

    /// Remove the thumbnail of the given media event content from the cache.
    ///
    /// This is a convenience method that calls the
    /// [`remove_media_content`](#method.remove_media_content) method.
    ///
    /// # Arguments
    ///
    /// * `event_content` - The media event content.
    ///
    /// * `size` - The _desired_ size of the thumbnail. Must match the size
    ///   requested with [`get_thumbnail`](#method.get_thumbnail).
    pub async fn remove_thumbnail(
        &self,
        event_content: impl MediaEventContent,
        size: MediaThumbnailSize,
    ) -> Result<()> {
        if let Some(source) = event_content.source() {
            self.remove_media_content(&MediaRequest {
                source,
                format: MediaFormat::Thumbnail(size),
            })
            .await?
        }

        Ok(())
    }

    /// Gets information about the owner of a given access token.
    pub async fn whoami(&self) -> HttpResult<whoami::v3::Response> {
        let request = whoami::v3::Request::new();
        self.send(request, None).await
    }

    /// Upload the file to be read from `reader` and construct an attachment
    /// message with `body`, `content_type`, `info` and `thumbnail`.
    pub(crate) async fn prepare_attachment_message<R: Read, T: Read>(
        &self,
        body: &str,
        content_type: &Mime,
        reader: &mut R,
        info: Option<AttachmentInfo>,
        thumbnail: Option<Thumbnail<'_, T>>,
    ) -> Result<ruma::events::room::message::MessageType> {
        let (thumbnail_source, thumbnail_info) = if let Some(thumbnail) = thumbnail {
            let response = self.upload(thumbnail.content_type, thumbnail.reader).await?;
            let url = response.content_uri;

            use ruma::events::room::ThumbnailInfo;
            let thumbnail_info = assign!(
                thumbnail.info.as_ref().map(|info| ThumbnailInfo::from(info.clone())).unwrap_or_default(),
                { mimetype: Some(thumbnail.content_type.as_ref().to_owned()) }
            );

            (Some(MediaSource::Plain(url)), Some(Box::new(thumbnail_info)))
        } else {
            (None, None)
        };

        let response = self.upload(content_type, reader).await?;

        let url = response.content_uri;

        use ruma::events::room::{self, message};
        Ok(match content_type.type_() {
            mime::IMAGE => {
                let info = assign!(info.map(room::ImageInfo::from).unwrap_or_default(), {
                    mimetype: Some(content_type.as_ref().to_owned()),
                    thumbnail_source,
                    thumbnail_info,
                });
                message::MessageType::Image(message::ImageMessageEventContent::plain(
                    body.to_owned(),
                    url,
                    Some(Box::new(info)),
                ))
            }
            mime::AUDIO => {
                let info = assign!(info.map(message::AudioInfo::from).unwrap_or_default(), {
                    mimetype: Some(content_type.as_ref().to_owned()),
                });
                message::MessageType::Audio(message::AudioMessageEventContent::plain(
                    body.to_owned(),
                    url,
                    Some(Box::new(info)),
                ))
            }
            mime::VIDEO => {
                let info = assign!(info.map(message::VideoInfo::from).unwrap_or_default(), {
                    mimetype: Some(content_type.as_ref().to_owned()),
                    thumbnail_source,
                    thumbnail_info
                });
                message::MessageType::Video(message::VideoMessageEventContent::plain(
                    body.to_owned(),
                    url,
                    Some(Box::new(info)),
                ))
            }
            _ => {
                let info = assign!(info.map(message::FileInfo::from).unwrap_or_default(), {
                    mimetype: Some(content_type.as_ref().to_owned()),
                    thumbnail_source,
                    thumbnail_info
                });
                message::MessageType::File(message::FileMessageEventContent::plain(
                    body.to_owned(),
                    url,
                    Some(Box::new(info)),
                ))
            }
        })
    }
}

// mockito (the http mocking library) is not supported for wasm32
#[cfg(all(test, not(target_arch = "wasm32")))]
pub(crate) mod tests {
    use matrix_sdk_test::async_test;
    #[cfg(target_arch = "wasm32")]
    wasm_bindgen_test::wasm_bindgen_test_configure!(run_in_browser);

    use std::{collections::BTreeMap, convert::TryInto, io::Cursor, str::FromStr, time::Duration};

    use matrix_sdk_base::{
        media::{MediaFormat, MediaRequest, MediaThumbnailSize},
        DisplayName,
    };
    #[cfg(feature = "experimental-timeline")]
    use matrix_sdk_common::deserialized_responses::SyncRoomEvent;
    use matrix_sdk_test::{test_json, EventBuilder, EventsJson};
    use mockito::{mock, Matcher};
    use ruma::{
        api::{
            client::{
                self as client_api,
                account::register::{v3::Request as RegistrationRequest, RegistrationKind},
                directory::{
                    get_public_rooms,
                    get_public_rooms_filtered::{self, v3::Request as PublicRoomsFilterRequest},
                },
                media::get_content_thumbnail::v3::Method,
                membership::Invite3pidInit,
                session::get_login_types::v3::LoginType,
                uiaa::{self, UiaaResponse},
            },
            error::{FromHttpResponseError, ServerError},
            MatrixVersion,
        },
        assign, device_id,
        directory::Filter,
        event_id,
        events::{
            room::{
                message::{ImageMessageEventContent, RoomMessageEventContent},
                ImageInfo, MediaSource,
            },
            AnySyncStateEvent, StateEventType,
        },
        mxc_uri, room_id,
        serde::Raw,
        thirdparty, uint, user_id, TransactionId, UserId,
    };
    use serde_json::{json, Value as JsonValue};
    use url::Url;

    use super::{Client, ClientBuilder, Session};
    use crate::{
        attachment::{
            AttachmentConfig, AttachmentInfo, BaseImageInfo, BaseThumbnailInfo, BaseVideoInfo,
            Thumbnail,
        },
        config::{RequestConfig, SyncSettings},
        error::RumaApiError,
        HttpError, RoomMember,
    };

    fn test_client_builder() -> ClientBuilder {
        let homeserver = Url::parse(&mockito::server_url()).unwrap();
        Client::builder().homeserver_url(homeserver).server_versions([MatrixVersion::V1_0])
    }

    async fn no_retry_test_client() -> Client {
        test_client_builder()
            .request_config(RequestConfig::new().disable_retry())
            .build()
            .await
            .unwrap()
    }

    pub(crate) async fn logged_in_client() -> Client {
        let session = Session {
            access_token: "1234".to_owned(),
            user_id: user_id!("@example:localhost").to_owned(),
            device_id: device_id!("DEVICEID").to_owned(),
        };
        let client = no_retry_test_client().await;
        client.restore_login(session).await.unwrap();

        client
    }

    #[async_test]
    async fn set_homeserver() {
        let client = no_retry_test_client().await;
        let homeserver = Url::from_str("http://example.com/").unwrap();
        client.set_homeserver(homeserver.clone()).await;

        assert_eq!(client.homeserver().await, homeserver);
    }

    #[async_test]
    async fn successful_discovery() {
        let server_url = mockito::server_url();
        let domain = server_url.strip_prefix("http://").unwrap();
        let alice = UserId::parse("@alice:".to_owned() + domain).unwrap();

        let _m_well_known = mock("GET", "/.well-known/matrix/client")
            .with_status(200)
            .with_body(
                test_json::WELL_KNOWN.to_string().replace("HOMESERVER_URL", server_url.as_ref()),
            )
            .create();

        let _m_versions = mock("GET", "/_matrix/client/versions")
            .with_status(200)
            .with_body(test_json::VERSIONS.to_string())
            .create();
        let client = Client::builder().user_id(&alice).build().await.unwrap();

        assert_eq!(client.homeserver().await, Url::parse(server_url.as_ref()).unwrap());
    }

    #[async_test]
    async fn discovery_broken_server() {
        let server_url = mockito::server_url();
        let domain = server_url.strip_prefix("http://").unwrap();
        let alice = UserId::parse("@alice:".to_owned() + domain).unwrap();

        let _m = mock("GET", "/.well-known/matrix/client").with_status(404).create();

        assert!(
            Client::builder().user_id(&alice).build().await.is_err(),
            "Creating a client from a user ID should fail when the .well-known request fails."
        );
    }

    #[async_test]
    async fn login() {
        let homeserver = Url::from_str(&mockito::server_url()).unwrap();
        let client = no_retry_test_client().await;

        let _m_types = mock("GET", "/_matrix/client/r0/login")
            .with_status(200)
            .with_body(test_json::LOGIN_TYPES.to_string())
            .create();

        let can_password = client
            .get_login_types()
            .await
            .unwrap()
            .flows
            .iter()
            .any(|flow| matches!(flow, LoginType::Password(_)));
        assert!(can_password);

        let _m_login = mock("POST", "/_matrix/client/r0/login")
            .with_status(200)
            .with_body(test_json::LOGIN.to_string())
            .create();

        client.login_username("example", "wordpass").send().await.unwrap();

        let logged_in = client.logged_in();
        assert!(logged_in, "Client should be logged in");

        assert_eq!(client.homeserver().await, homeserver);
    }

    #[async_test]
    async fn login_with_discovery() {
        let client = no_retry_test_client().await;

        let _m_login = mock("POST", "/_matrix/client/r0/login")
            .with_status(200)
            .with_body(test_json::LOGIN_WITH_DISCOVERY.to_string())
            .create();

        client.login_username("example", "wordpass").send().await.unwrap();

        let logged_in = client.logged_in();
        assert!(logged_in, "Client should be logged in");

        assert_eq!(client.homeserver().await.as_str(), "https://example.org/");
    }

    #[async_test]
    async fn login_no_discovery() {
        let client = no_retry_test_client().await;

        let _m_login = mock("POST", "/_matrix/client/r0/login")
            .with_status(200)
            .with_body(test_json::LOGIN.to_string())
            .create();

        client.login_username("example", "wordpass").send().await.unwrap();

        let logged_in = client.logged_in();
        assert!(logged_in, "Client should be logged in");

        assert_eq!(client.homeserver().await, Url::parse(&mockito::server_url()).unwrap());
    }

    #[async_test]
    #[cfg(feature = "sso-login")]
    async fn login_with_sso() {
        let _m_login = mock("POST", "/_matrix/client/r0/login")
            .with_status(200)
            .with_body(test_json::LOGIN.to_string())
            .create();

        let _homeserver = Url::from_str(&mockito::server_url()).unwrap();
        let client = no_retry_test_client().await;
        let idp = crate::client::get_login_types::v3::IdentityProvider::new(
            "some-id".to_owned(),
            "idp-name".to_owned(),
        );
        client
            .login_sso(|sso_url| async move {
                let sso_url = Url::parse(&sso_url).unwrap();

                let (_, redirect) =
                    sso_url.query_pairs().find(|(key, _)| key == "redirectUrl").unwrap();

                let mut redirect_url = Url::parse(&redirect).unwrap();
                redirect_url.set_query(Some("loginToken=tinytoken"));

                reqwest::get(redirect_url.to_string()).await.unwrap();

                Ok(())
            })
            .identity_provider_id(&idp.id)
            .send()
            .await
            .unwrap();

        let logged_in = client.logged_in();
        assert!(logged_in, "Client should be logged in");
    }

    #[async_test]
    async fn login_with_sso_token() {
        let client = no_retry_test_client().await;

        let _m = mock("GET", "/_matrix/client/r0/login")
            .with_status(200)
            .with_body(test_json::LOGIN_TYPES.to_string())
            .create();

        let can_sso = client
            .get_login_types()
            .await
            .unwrap()
            .flows
            .iter()
            .any(|flow| matches!(flow, LoginType::Sso(_)));
        assert!(can_sso);

        let sso_url = client.get_sso_login_url("http://127.0.0.1:3030", None).await;
        assert!(sso_url.is_ok());

        let _m = mock("POST", "/_matrix/client/r0/login")
            .with_status(200)
            .with_body(test_json::LOGIN.to_string())
            .create();

        client.login_token("averysmalltoken").send().await.unwrap();

        let logged_in = client.logged_in();
        assert!(logged_in, "Client should be logged in");
    }

    #[async_test]
    async fn devices() {
        let client = logged_in_client().await;

        let _m = mock("GET", "/_matrix/client/r0/devices")
            .with_status(200)
            .with_body(test_json::DEVICES.to_string())
            .create();

        assert!(client.devices().await.is_ok());
    }

    #[async_test]
    async fn resolve_room_alias() {
        let client = no_retry_test_client().await;

        let _m = mock("GET", "/_matrix/client/r0/directory/room/%23alias%3Aexample%2Eorg")
            .with_status(200)
            .with_body(test_json::GET_ALIAS.to_string())
            .create();

        let alias = ruma::room_alias_id!("#alias:example.org");
        assert!(client.resolve_room_alias(alias).await.is_ok());
    }

    #[async_test]
    async fn test_join_leave_room() {
        let room_id = room_id!("!SVkFJHzfwvuaIEawgC:localhost");

        let _m = mock("GET", Matcher::Regex(r"^/_matrix/client/r0/sync\?.*$".to_owned()))
            .with_status(200)
            .with_body(test_json::SYNC.to_string())
            .create();

        let client = logged_in_client().await;
        let session = client.session().unwrap().clone();

        let room = client.get_joined_room(room_id);
        assert!(room.is_none());

        client.sync_once(SyncSettings::default()).await.unwrap();

        let room = client.get_left_room(room_id);
        assert!(room.is_none());

        let room = client.get_joined_room(room_id);
        assert!(room.is_some());

        // test store reloads with correct room state from the state store
        let joined_client = no_retry_test_client().await;
        joined_client.restore_login(session).await.unwrap();

        // joined room reloaded from state store
        joined_client.sync_once(SyncSettings::default()).await.unwrap();
        let room = joined_client.get_joined_room(room_id);
        assert!(room.is_some());

        let _m = mock("GET", Matcher::Regex(r"^/_matrix/client/r0/sync\?.*$".to_owned()))
            .with_status(200)
            .with_body(test_json::LEAVE_SYNC_EVENT.to_string())
            .create();

        joined_client.sync_once(SyncSettings::default()).await.unwrap();

        let room = joined_client.get_joined_room(room_id);
        assert!(room.is_none());

        let room = joined_client.get_left_room(room_id);
        assert!(room.is_some());
    }

    #[async_test]
    async fn account_data() {
        let client = logged_in_client().await;

        let _m = mock("GET", Matcher::Regex(r"^/_matrix/client/r0/sync\?.*$".to_owned()))
            .with_status(200)
            .with_body(test_json::SYNC.to_string())
            .match_header("authorization", "Bearer 1234")
            .create();

        let sync_settings = SyncSettings::new().timeout(Duration::from_millis(3000));
        let _response = client.sync_once(sync_settings).await.unwrap();

        // let bc = &client.base_client;
        // let ignored_users = bc.ignored_users.read().await;
        // assert_eq!(1, ignored_users.len())
    }

    #[async_test]
    async fn room_creation() {
        let client = logged_in_client().await;

        let response = EventBuilder::default()
            .add_state_event(EventsJson::Member)
            .add_state_event(EventsJson::PowerLevels)
            .build_sync_response();

        client.inner.base_client.receive_sync_response(response).await.unwrap();
        let room_id = room_id!("!SVkFJHzfwvuaIEawgC:localhost");

        assert_eq!(client.homeserver().await, Url::parse(&mockito::server_url()).unwrap());

        let room = client.get_joined_room(room_id);
        assert!(room.is_some());
    }

    #[async_test]
    async fn login_error() {
        let client = no_retry_test_client().await;

        let _m = mock("POST", "/_matrix/client/r0/login")
            .with_status(403)
            .with_body(test_json::LOGIN_RESPONSE_ERR.to_string())
            .create();

        if let Err(err) = client.login_username("example", "wordpass").send().await {
            if let crate::Error::Http(HttpError::Api(FromHttpResponseError::Server(
                ServerError::Known(RumaApiError::ClientApi(client_api::Error {
                    kind,
                    message,
                    status_code,
                })),
            ))) = err
            {
                if let client_api::error::ErrorKind::Forbidden = kind {
                } else {
                    panic!("found the wrong `ErrorKind` {:?}, expected `Forbidden", kind);
                }
                assert_eq!(message, "Invalid password".to_owned());
                assert_eq!(status_code, http::StatusCode::from_u16(403).unwrap());
            } else {
                panic!("found the wrong `Error` type {:?}, expected `Error::RumaResponse", err);
            }
        } else {
            panic!("this request should return an `Err` variant")
        }
    }

    #[async_test]
    async fn register_error() {
        let client = no_retry_test_client().await;

        let _m = mock("POST", Matcher::Regex(r"^/_matrix/client/r0/register\?.*$".to_owned()))
            .with_status(403)
            .with_body(test_json::REGISTRATION_RESPONSE_ERR.to_string())
            .create();

        let user = assign!(RegistrationRequest::new(), {
            username: Some("user"),
            password: Some("password"),
            auth: Some(uiaa::AuthData::FallbackAcknowledgement(
                uiaa::FallbackAcknowledgement::new("foobar"),
            )),
            kind: RegistrationKind::User,
        });

        if let Err(err) = client.register(user).await {
            if let HttpError::UiaaError(FromHttpResponseError::Server(ServerError::Known(
                UiaaResponse::MatrixError(client_api::Error { kind, message, status_code }),
            ))) = err
            {
                if let client_api::error::ErrorKind::Forbidden = kind {
                } else {
                    panic!("found the wrong `ErrorKind` {:?}, expected `Forbidden", kind);
                }
                assert_eq!(message, "Invalid password".to_owned());
                assert_eq!(status_code, http::StatusCode::from_u16(403).unwrap());
            } else {
                panic!("found the wrong `Error` type {:#?}, expected `UiaaResponse`", err);
            }
        } else {
            panic!("this request should return an `Err` variant")
        }
    }

    #[async_test]
    async fn join_room_by_id() {
        let client = logged_in_client().await;

        let _m = mock("POST", Matcher::Regex(r"^/_matrix/client/r0/rooms/.*/join".to_owned()))
            .with_status(200)
            .with_body(test_json::ROOM_ID.to_string())
            .match_header("authorization", "Bearer 1234")
            .create();

        let room_id = room_id!("!testroom:example.org");

        assert_eq!(
            // this is the `join_by_room_id::Response` but since no PartialEq we check the RoomId
            // field
            client.join_room_by_id(room_id).await.unwrap().room_id,
            room_id
        );
    }

    #[async_test]
    async fn join_room_by_id_or_alias() {
        let client = logged_in_client().await;

        let _m = mock("POST", Matcher::Regex(r"^/_matrix/client/r0/join/".to_owned()))
            .with_status(200)
            .with_body(test_json::ROOM_ID.to_string())
            .match_header("authorization", "Bearer 1234")
            .create();

        let room_id = room_id!("!testroom:example.org").into();

        assert_eq!(
            // this is the `join_by_room_id::Response` but since no PartialEq we check the RoomId
            // field
            client
                .join_room_by_id_or_alias(room_id, &["server.com".try_into().unwrap()])
                .await
                .unwrap()
                .room_id,
            room_id!("!testroom:example.org")
        );
    }

    #[async_test]
    async fn invite_user_by_id() {
        let client = logged_in_client().await;

        let _m = mock("POST", Matcher::Regex(r"^/_matrix/client/r0/rooms/.*/invite".to_owned()))
            .with_status(200)
            .with_body(test_json::LOGOUT.to_string())
            .match_header("authorization", "Bearer 1234")
            .create();

        let _m = mock("GET", Matcher::Regex(r"^/_matrix/client/r0/sync\?.*$".to_owned()))
            .with_status(200)
            .match_header("authorization", "Bearer 1234")
            .with_body(test_json::SYNC.to_string())
            .create();

        let sync_settings = SyncSettings::new().timeout(Duration::from_millis(3000));

        let _response = client.sync_once(sync_settings).await.unwrap();

        let user = user_id!("@example:localhost");
        let room = client.get_joined_room(room_id!("!SVkFJHzfwvuaIEawgC:localhost")).unwrap();

        room.invite_user_by_id(user).await.unwrap();
    }

    #[async_test]
    async fn invite_user_by_3pid() {
        let client = logged_in_client().await;

        let _m = mock("POST", Matcher::Regex(r"^/_matrix/client/r0/rooms/.*/invite".to_owned()))
            .with_status(200)
            // empty JSON object
            .with_body(test_json::LOGOUT.to_string())
            .match_header("authorization", "Bearer 1234")
            .create();

        let _m = mock("GET", Matcher::Regex(r"^/_matrix/client/r0/sync\?.*$".to_owned()))
            .with_status(200)
            .match_header("authorization", "Bearer 1234")
            .with_body(test_json::SYNC.to_string())
            .create();

        let sync_settings = SyncSettings::new().timeout(Duration::from_millis(3000));

        let _response = client.sync_once(sync_settings).await.unwrap();

        let room = client.get_joined_room(room_id!("!SVkFJHzfwvuaIEawgC:localhost")).unwrap();

        room.invite_user_by_3pid(
            Invite3pidInit {
                id_server: "example.org",
                id_access_token: "IdToken",
                medium: thirdparty::Medium::Email,
                address: "address",
            }
            .into(),
        )
        .await
        .unwrap();
    }

    #[async_test]
    async fn room_search_all() {
        let client = no_retry_test_client().await;

        let _m = mock("GET", Matcher::Regex(r"^/_matrix/client/r0/publicRooms".to_owned()))
            .with_status(200)
            .with_body(test_json::PUBLIC_ROOMS.to_string())
            .create();

        let get_public_rooms::v3::Response { chunk, .. } =
            client.public_rooms(Some(10), None, None).await.unwrap();
        assert_eq!(chunk.len(), 1);
    }

    #[async_test]
    async fn room_search_filtered() {
        let client = logged_in_client().await;

        let _m = mock("POST", Matcher::Regex(r"^/_matrix/client/r0/publicRooms".to_owned()))
            .with_status(200)
            .with_body(test_json::PUBLIC_ROOMS.to_string())
            .match_header("authorization", "Bearer 1234")
            .create();

        let generic_search_term = Some("cheese");
        let filter = assign!(Filter::new(), { generic_search_term });
        let request = assign!(PublicRoomsFilterRequest::new(), { filter });

        let get_public_rooms_filtered::v3::Response { chunk, .. } =
            client.public_rooms_filtered(request).await.unwrap();
        assert_eq!(chunk.len(), 1);
    }

    #[async_test]
    async fn leave_room() {
        let client = logged_in_client().await;

        let _m = mock("POST", Matcher::Regex(r"^/_matrix/client/r0/rooms/.*/leave".to_owned()))
            .with_status(200)
            // this is an empty JSON object
            .with_body(test_json::LOGOUT.to_string())
            .match_header("authorization", "Bearer 1234")
            .create();

        let _m = mock("GET", Matcher::Regex(r"^/_matrix/client/r0/sync\?.*$".to_owned()))
            .with_status(200)
            .match_header("authorization", "Bearer 1234")
            .with_body(test_json::SYNC.to_string())
            .create();

        let sync_settings = SyncSettings::new().timeout(Duration::from_millis(3000));

        let _response = client.sync_once(sync_settings).await.unwrap();

        let room = client.get_joined_room(room_id!("!SVkFJHzfwvuaIEawgC:localhost")).unwrap();

        room.leave().await.unwrap();
    }

    #[async_test]
    async fn ban_user() {
        let client = logged_in_client().await;

        let _m = mock("POST", Matcher::Regex(r"^/_matrix/client/r0/rooms/.*/ban".to_owned()))
            .with_status(200)
            // this is an empty JSON object
            .with_body(test_json::LOGOUT.to_string())
            .match_header("authorization", "Bearer 1234")
            .create();

        let _m = mock("GET", Matcher::Regex(r"^/_matrix/client/r0/sync\?.*$".to_owned()))
            .with_status(200)
            .match_header("authorization", "Bearer 1234")
            .with_body(test_json::SYNC.to_string())
            .create();

        let sync_settings = SyncSettings::new().timeout(Duration::from_millis(3000));

        let _response = client.sync_once(sync_settings).await.unwrap();

        let user = user_id!("@example:localhost");
        let room = client.get_joined_room(room_id!("!SVkFJHzfwvuaIEawgC:localhost")).unwrap();

        room.ban_user(user, None).await.unwrap();
    }

    #[async_test]
    async fn kick_user() {
        let client = logged_in_client().await;

        let _m = mock("POST", Matcher::Regex(r"^/_matrix/client/r0/rooms/.*/kick".to_owned()))
            .with_status(200)
            // this is an empty JSON object
            .with_body(test_json::LOGOUT.to_string())
            .match_header("authorization", "Bearer 1234")
            .create();

        let _m = mock("GET", Matcher::Regex(r"^/_matrix/client/r0/sync\?.*$".to_owned()))
            .with_status(200)
            .match_header("authorization", "Bearer 1234")
            .with_body(test_json::SYNC.to_string())
            .create();

        let sync_settings = SyncSettings::new().timeout(Duration::from_millis(3000));

        let _response = client.sync_once(sync_settings).await.unwrap();

        let user = user_id!("@example:localhost");
        let room = client.get_joined_room(room_id!("!SVkFJHzfwvuaIEawgC:localhost")).unwrap();

        room.kick_user(user, None).await.unwrap();
    }

    #[async_test]
    async fn forget_room() {
        let client = logged_in_client().await;

        let _m = mock("POST", Matcher::Regex(r"^/_matrix/client/r0/rooms/.*/forget".to_owned()))
            .with_status(200)
            // this is an empty JSON object
            .with_body(test_json::LOGOUT.to_string())
            .match_header("authorization", "Bearer 1234")
            .create();

        let _m = mock("GET", Matcher::Regex(r"^/_matrix/client/r0/sync\?.*$".to_owned()))
            .with_status(200)
            .match_header("authorization", "Bearer 1234")
            .with_body(test_json::LEAVE_SYNC.to_string())
            .create();

        let sync_settings = SyncSettings::new().timeout(Duration::from_millis(3000));

        let _response = client.sync_once(sync_settings).await.unwrap();

        let room = client.get_left_room(room_id!("!SVkFJHzfwvuaIEawgC:localhost")).unwrap();

        room.forget().await.unwrap();
    }

    #[async_test]
    async fn read_receipt() {
        let client = logged_in_client().await;

        let _m = mock("POST", Matcher::Regex(r"^/_matrix/client/r0/rooms/.*/receipt".to_owned()))
            .with_status(200)
            // this is an empty JSON object
            .with_body(test_json::LOGOUT.to_string())
            .match_header("authorization", "Bearer 1234")
            .create();

        let _m = mock("GET", Matcher::Regex(r"^/_matrix/client/r0/sync\?.*$".to_owned()))
            .with_status(200)
            .match_header("authorization", "Bearer 1234")
            .with_body(test_json::SYNC.to_string())
            .create();

        let sync_settings = SyncSettings::new().timeout(Duration::from_millis(3000));

        let _response = client.sync_once(sync_settings).await.unwrap();

        let event_id = event_id!("$xxxxxx:example.org");
        let room = client.get_joined_room(room_id!("!SVkFJHzfwvuaIEawgC:localhost")).unwrap();

        room.read_receipt(event_id).await.unwrap();
    }

    #[async_test]
    async fn read_marker() {
        let client = logged_in_client().await;

        let _m =
            mock("POST", Matcher::Regex(r"^/_matrix/client/r0/rooms/.*/read_markers".to_owned()))
                .with_status(200)
                // this is an empty JSON object
                .with_body(test_json::LOGOUT.to_string())
                .match_header("authorization", "Bearer 1234")
                .create();

        let _m = mock("GET", Matcher::Regex(r"^/_matrix/client/r0/sync\?.*$".to_owned()))
            .with_status(200)
            .match_header("authorization", "Bearer 1234")
            .with_body(test_json::SYNC.to_string())
            .create();

        let sync_settings = SyncSettings::new().timeout(Duration::from_millis(3000));

        let _response = client.sync_once(sync_settings).await.unwrap();

        let event_id = event_id!("$xxxxxx:example.org");
        let room = client.get_joined_room(room_id!("!SVkFJHzfwvuaIEawgC:localhost")).unwrap();

        room.read_marker(event_id, None).await.unwrap();
    }

    #[async_test]
    async fn typing_notice() {
        let client = logged_in_client().await;

        let _m = mock("PUT", Matcher::Regex(r"^/_matrix/client/r0/rooms/.*/typing".to_owned()))
            .with_status(200)
            // this is an empty JSON object
            .with_body(test_json::LOGOUT.to_string())
            .match_header("authorization", "Bearer 1234")
            .create();

        let _m = mock("GET", Matcher::Regex(r"^/_matrix/client/r0/sync\?.*$".to_owned()))
            .with_status(200)
            .match_header("authorization", "Bearer 1234")
            .with_body(test_json::SYNC.to_string())
            .create();

        let sync_settings = SyncSettings::new().timeout(Duration::from_millis(3000));

        let _response = client.sync_once(sync_settings).await.unwrap();

        let room = client.get_joined_room(room_id!("!SVkFJHzfwvuaIEawgC:localhost")).unwrap();

        room.typing_notice(true).await.unwrap();
    }

    #[async_test]
    async fn room_state_event_send() {
        use ruma::events::room::member::{MembershipState, RoomMemberEventContent};

        let client = logged_in_client().await;

        let _m = mock("PUT", Matcher::Regex(r"^/_matrix/client/r0/rooms/.*/state/.*".to_owned()))
            .with_status(200)
            .match_header("authorization", "Bearer 1234")
            .with_body(test_json::EVENT_ID.to_string())
            .create();

        let _m = mock("GET", Matcher::Regex(r"^/_matrix/client/r0/sync\?.*$".to_owned()))
            .with_status(200)
            .match_header("authorization", "Bearer 1234")
            .with_body(test_json::SYNC.to_string())
            .create();

        let sync_settings = SyncSettings::new().timeout(Duration::from_millis(3000));

        let _response = client.sync_once(sync_settings).await.unwrap();

        let room_id = room_id!("!SVkFJHzfwvuaIEawgC:localhost");

        let room = client.get_joined_room(room_id).unwrap();

        let avatar_url = mxc_uri!("mxc://example.org/avA7ar");
        let member_event = assign!(RoomMemberEventContent::new(MembershipState::Join), {
            avatar_url: Some(avatar_url.to_owned())
        });
        let response = room.send_state_event(member_event, "").await.unwrap();
        assert_eq!(event_id!("$h29iv0s8:example.com"), response.event_id);
    }

    #[async_test]
    async fn room_message_send() {
        let client = logged_in_client().await;

        let _m = mock("PUT", Matcher::Regex(r"^/_matrix/client/r0/rooms/.*/send/".to_owned()))
            .with_status(200)
            .match_header("authorization", "Bearer 1234")
            .with_body(test_json::EVENT_ID.to_string())
            .create();

        let _m = mock("GET", Matcher::Regex(r"^/_matrix/client/r0/sync\?.*$".to_owned()))
            .with_status(200)
            .match_header("authorization", "Bearer 1234")
            .with_body(test_json::SYNC.to_string())
            .create();

        let sync_settings = SyncSettings::new().timeout(Duration::from_millis(3000));

        let _response = client.sync_once(sync_settings).await.unwrap();

        let room = client.get_joined_room(room_id!("!SVkFJHzfwvuaIEawgC:localhost")).unwrap();

        let content = RoomMessageEventContent::text_plain("Hello world");
        let txn_id = TransactionId::new();
        let response = room.send(content, Some(&txn_id)).await.unwrap();

        assert_eq!(event_id!("$h29iv0s8:example.com"), response.event_id)
    }

    #[async_test]
    async fn room_attachment_send() {
        let client = logged_in_client().await;

        let _m = mock("PUT", Matcher::Regex(r"^/_matrix/client/r0/rooms/.*/send/".to_owned()))
            .with_status(200)
            .match_header("authorization", "Bearer 1234")
            .match_body(Matcher::PartialJson(json!({
                "info": {
                    "mimetype": "image/jpeg"
                }
            })))
            .with_body(test_json::EVENT_ID.to_string())
            .create();

        let _m = mock("POST", Matcher::Regex(r"^/_matrix/media/r0/upload".to_owned()))
            .with_status(200)
            .match_header("content-type", "image/jpeg")
            .with_body(
                json!({
                  "content_uri": "mxc://example.com/AQwafuaFswefuhsfAFAgsw"
                })
                .to_string(),
            )
            .create();

        let _m = mock("GET", Matcher::Regex(r"^/_matrix/client/r0/sync\?.*$".to_owned()))
            .with_status(200)
            .match_header("authorization", "Bearer 1234")
            .with_body(test_json::SYNC.to_string())
            .create();

        let sync_settings = SyncSettings::new().timeout(Duration::from_millis(3000));

        let _response = client.sync_once(sync_settings).await.unwrap();

        let room = client.get_joined_room(room_id!("!SVkFJHzfwvuaIEawgC:localhost")).unwrap();

        let mut media = Cursor::new("Hello world");

        let response = room
            .send_attachment("image", &mime::IMAGE_JPEG, &mut media, AttachmentConfig::new())
            .await
            .unwrap();

        assert_eq!(event_id!("$h29iv0s8:example.com"), response.event_id)
    }

    #[async_test]
    async fn room_attachment_send_info() {
        let client = logged_in_client().await;

        let _m = mock("PUT", Matcher::Regex(r"^/_matrix/client/r0/rooms/.*/send/".to_owned()))
            .with_status(200)
            .match_header("authorization", "Bearer 1234")
            .match_body(Matcher::PartialJson(json!({
                "info": {
                    "mimetype": "image/jpeg",
                    "h": 600,
                    "w": 800,
                }
            })))
            .with_body(test_json::EVENT_ID.to_string())
            .create();

        let upload_mock = mock("POST", Matcher::Regex(r"^/_matrix/media/r0/upload".to_owned()))
            .with_status(200)
            .match_header("content-type", "image/jpeg")
            .with_body(
                json!({
                  "content_uri": "mxc://example.com/AQwafuaFswefuhsfAFAgsw"
                })
                .to_string(),
            )
            .create();

        let _m = mock("GET", Matcher::Regex(r"^/_matrix/client/r0/sync\?.*$".to_owned()))
            .with_status(200)
            .match_header("authorization", "Bearer 1234")
            .with_body(test_json::SYNC.to_string())
            .create();

        let sync_settings = SyncSettings::new().timeout(Duration::from_millis(3000));

        let _response = client.sync_once(sync_settings).await.unwrap();

        let room = client.get_joined_room(room_id!("!SVkFJHzfwvuaIEawgC:localhost")).unwrap();

        let mut media = Cursor::new("Hello world");

        let config = AttachmentConfig::new().info(AttachmentInfo::Image(BaseImageInfo {
            height: Some(uint!(600)),
            width: Some(uint!(800)),
            size: None,
            blurhash: None,
        }));

        let response =
            room.send_attachment("image", &mime::IMAGE_JPEG, &mut media, config).await.unwrap();

        upload_mock.assert();
        assert_eq!(event_id!("$h29iv0s8:example.com"), response.event_id)
    }

    #[async_test]
    async fn room_attachment_send_wrong_info() {
        let client = logged_in_client().await;

        let _m = mock("PUT", Matcher::Regex(r"^/_matrix/client/r0/rooms/.*/send/".to_owned()))
            .with_status(200)
            .match_header("authorization", "Bearer 1234")
            .match_body(Matcher::PartialJson(json!({
                "info": {
                    "mimetype": "image/jpeg",
                    "h": 600,
                    "w": 800,
                }
            })))
            .with_body(test_json::EVENT_ID.to_string())
            .create();

        let _m = mock("POST", Matcher::Regex(r"^/_matrix/media/r0/upload".to_owned()))
            .with_status(200)
            .match_header("content-type", "image/jpeg")
            .with_body(
                json!({
                  "content_uri": "mxc://example.com/AQwafuaFswefuhsfAFAgsw"
                })
                .to_string(),
            )
            .create();

        let _m = mock("GET", Matcher::Regex(r"^/_matrix/client/r0/sync\?.*$".to_owned()))
            .with_status(200)
            .match_header("authorization", "Bearer 1234")
            .with_body(test_json::SYNC.to_string())
            .create();

        let sync_settings = SyncSettings::new().timeout(Duration::from_millis(3000));

        let _response = client.sync_once(sync_settings).await.unwrap();

        let room = client.get_joined_room(room_id!("!SVkFJHzfwvuaIEawgC:localhost")).unwrap();

        let mut media = Cursor::new("Hello world");

        let config = AttachmentConfig::new().info(AttachmentInfo::Video(BaseVideoInfo {
            height: Some(uint!(600)),
            width: Some(uint!(800)),
            duration: Some(Duration::from_millis(3600)),
            size: None,
            blurhash: None,
        }));

        let response = room.send_attachment("image", &mime::IMAGE_JPEG, &mut media, config).await;

        assert!(response.is_err())
    }

    #[async_test]
    async fn room_attachment_send_info_thumbnail() {
        let client = logged_in_client().await;

        let _m = mock("PUT", Matcher::Regex(r"^/_matrix/client/r0/rooms/.*/send/".to_owned()))
            .with_status(200)
            .match_header("authorization", "Bearer 1234")
            .match_body(Matcher::PartialJson(json!({
                "info": {
                    "mimetype": "image/jpeg",
                    "h": 600,
                    "w": 800,
                    "thumbnail_info": {
                        "h": 360,
                        "w": 480,
                        "mimetype":"image/jpeg",
                        "size": 3600,
                    },
                    "thumbnail_url": "mxc://example.com/AQwafuaFswefuhsfAFAgsw",
                }
            })))
            .with_body(test_json::EVENT_ID.to_string())
            .create();

        let upload_mock = mock("POST", Matcher::Regex(r"^/_matrix/media/r0/upload".to_owned()))
            .with_status(200)
            .match_header("content-type", "image/jpeg")
            .with_body(
                json!({
                  "content_uri": "mxc://example.com/AQwafuaFswefuhsfAFAgsw"
                })
                .to_string(),
            )
            .expect(2)
            .create();

        let _m = mock("GET", Matcher::Regex(r"^/_matrix/client/r0/sync\?.*$".to_owned()))
            .with_status(200)
            .match_header("authorization", "Bearer 1234")
            .with_body(test_json::SYNC.to_string())
            .create();

        let sync_settings = SyncSettings::new().timeout(Duration::from_millis(3000));

        let _response = client.sync_once(sync_settings).await.unwrap();

        let room = client.get_joined_room(room_id!("!SVkFJHzfwvuaIEawgC:localhost")).unwrap();

        let mut media = Cursor::new("Hello world");

        let mut thumbnail_reader = Cursor::new("Thumbnail");

        let config = AttachmentConfig::with_thumbnail(Thumbnail {
            reader: &mut thumbnail_reader,
            content_type: &mime::IMAGE_JPEG,
            info: Some(BaseThumbnailInfo {
                height: Some(uint!(360)),
                width: Some(uint!(480)),
                size: Some(uint!(3600)),
            }),
        })
        .info(AttachmentInfo::Image(BaseImageInfo {
            height: Some(uint!(600)),
            width: Some(uint!(800)),
            size: None,
            blurhash: None,
        }));

        let response =
            room.send_attachment("image", &mime::IMAGE_JPEG, &mut media, config).await.unwrap();

        upload_mock.assert();
        assert_eq!(event_id!("$h29iv0s8:example.com"), response.event_id)
    }

    #[async_test]
    async fn room_redact() {
        let client = logged_in_client().await;

        let _m =
            mock("PUT", Matcher::Regex(r"^/_matrix/client/r0/rooms/.*/redact/.*?/.*?".to_owned()))
                .with_status(200)
                .match_header("authorization", "Bearer 1234")
                .with_body(test_json::EVENT_ID.to_string())
                .create();

        let _m = mock("GET", Matcher::Regex(r"^/_matrix/client/r0/sync\?.*$".to_owned()))
            .with_status(200)
            .match_header("authorization", "Bearer 1234")
            .with_body(test_json::SYNC.to_string())
            .create();

        let sync_settings = SyncSettings::new().timeout(Duration::from_millis(3000));

        let _response = client.sync_once(sync_settings).await.unwrap();

        let room = client.get_joined_room(room_id!("!SVkFJHzfwvuaIEawgC:localhost")).unwrap();

        let event_id = event_id!("$xxxxxxxx:example.com");

        let txn_id = TransactionId::new();
        let reason = Some("Indecent material");
        let response = room.redact(event_id, reason, Some(txn_id)).await.unwrap();

        assert_eq!(event_id!("$h29iv0s8:example.com"), response.event_id)
    }

    #[async_test]
    async fn user_presence() {
        let client = logged_in_client().await;

        let _m = mock("GET", Matcher::Regex(r"^/_matrix/client/r0/sync\?.*$".to_owned()))
            .with_status(200)
            .match_header("authorization", "Bearer 1234")
            .with_body(test_json::SYNC.to_string())
            .create();

        let _m = mock("GET", Matcher::Regex(r"^/_matrix/client/r0/rooms/.*/members".to_owned()))
            .with_status(200)
            .match_header("authorization", "Bearer 1234")
            .with_body(test_json::MEMBERS.to_string())
            .create();

        let sync_settings = SyncSettings::new().timeout(Duration::from_millis(3000));

        let _response = client.sync_once(sync_settings).await.unwrap();

        let room = client.get_joined_room(room_id!("!SVkFJHzfwvuaIEawgC:localhost")).unwrap();
        let members: Vec<RoomMember> = room.active_members().await.unwrap();

        assert_eq!(2, members.len());
        // assert!(room.power_levels.is_some())
    }

    #[async_test]
    async fn calculate_room_names_from_summary() {
        let client = logged_in_client().await;

        let _m = mock("GET", Matcher::Regex(r"^/_matrix/client/r0/sync\?.*$".to_owned()))
            .with_status(200)
            .match_header("authorization", "Bearer 1234")
            .with_body(test_json::DEFAULT_SYNC_SUMMARY.to_string())
            .create();

        let sync_settings = SyncSettings::new().timeout(Duration::from_millis(3000));
        let _response = client.sync_once(sync_settings).await.unwrap();
        let room = client.get_joined_room(room_id!("!SVkFJHzfwvuaIEawgC:localhost")).unwrap();

        assert_eq!(
            DisplayName::Calculated("example2".to_owned()),
            room.display_name().await.unwrap()
        );
    }

    #[async_test]
    async fn invited_rooms() {
        let client = logged_in_client().await;

        let _m = mock("GET", Matcher::Regex(r"^/_matrix/client/r0/sync\?.*$".to_owned()))
            .with_status(200)
            .match_header("authorization", "Bearer 1234")
            .with_body(test_json::INVITE_SYNC.to_string())
            .create();

        let _response = client.sync_once(SyncSettings::default()).await.unwrap();

        assert!(client.joined_rooms().is_empty());
        assert!(client.left_rooms().is_empty());
        assert!(!client.invited_rooms().is_empty());

        assert!(client.get_invited_room(room_id!("!696r7674:example.com")).is_some());
    }

    #[async_test]
    async fn left_rooms() {
        let client = logged_in_client().await;

        let _m = mock("GET", Matcher::Regex(r"^/_matrix/client/r0/sync\?.*$".to_owned()))
            .with_status(200)
            .match_header("authorization", "Bearer 1234")
            .with_body(test_json::LEAVE_SYNC.to_string())
            .create();

        let _response = client.sync_once(SyncSettings::default()).await.unwrap();

        assert!(client.joined_rooms().is_empty());
        assert!(!client.left_rooms().is_empty());
        assert!(client.invited_rooms().is_empty());

        assert!(client.get_left_room(room_id!("!SVkFJHzfwvuaIEawgC:localhost")).is_some())
    }

    #[async_test]
    async fn sync() {
        let client = logged_in_client().await;

        let _m = mock("GET", Matcher::Regex(r"^/_matrix/client/r0/sync\?.*$".to_owned()))
            .with_status(200)
            .with_body(test_json::SYNC.to_string())
            .match_header("authorization", "Bearer 1234")
            .create();

        let sync_settings = SyncSettings::new().timeout(Duration::from_millis(3000));

        let response = client.sync_once(sync_settings).await.unwrap();

        assert_ne!(response.next_batch, "");

        assert!(client.sync_token().await.is_some());
    }

    #[async_test]
    async fn room_names() {
        let client = logged_in_client().await;

        let _m = mock("GET", Matcher::Regex(r"^/_matrix/client/r0/sync\?.*$".to_owned()))
            .with_status(200)
            .match_header("authorization", "Bearer 1234")
            .with_body(test_json::SYNC.to_string())
            .expect_at_least(1)
            .create();

        let sync_settings = SyncSettings::new().timeout(Duration::from_millis(3000));

        let _response = client.sync_once(sync_settings).await.unwrap();

        assert_eq!(client.rooms().len(), 1);
        let room = client.get_joined_room(room_id!("!SVkFJHzfwvuaIEawgC:localhost")).unwrap();

        assert_eq!(DisplayName::Aliased("tutorial".to_owned()), room.display_name().await.unwrap());

        let _m = mock("GET", Matcher::Regex(r"^/_matrix/client/r0/sync\?.*$".to_owned()))
            .with_status(200)
            .match_header("authorization", "Bearer 1234")
            .with_body(test_json::INVITE_SYNC.to_string())
            .expect_at_least(1)
            .create();

        let _response = client.sync_once(SyncSettings::new()).await.unwrap();

        assert_eq!(client.rooms().len(), 1);
        let invited_room = client.get_invited_room(room_id!("!696r7674:example.com")).unwrap();

        assert_eq!(
            DisplayName::Named("My Room Name".to_owned()),
            invited_room.display_name().await.unwrap()
        );
    }

    #[async_test]
    async fn delete_devices() {
        let client = no_retry_test_client().await;

        let _m = mock("POST", "/_matrix/client/r0/delete_devices")
            .with_status(401)
            .with_body(
                json!({
                    "flows": [
                        {
                            "stages": [
                                "m.login.password"
                            ]
                        }
                    ],
                    "params": {},
                    "session": "vBslorikviAjxzYBASOBGfPp"
                })
                .to_string(),
            )
            .create();

        let _m = mock("POST", "/_matrix/client/r0/delete_devices")
            .with_status(401)
            // empty response
            // TODO rename that response type.
            .with_body(test_json::LOGOUT.to_string())
            .create();

        let devices = &[device_id!("DEVICEID").to_owned()];

        if let Err(e) = client.delete_devices(devices, None).await {
            if let Some(info) = e.uiaa_response() {
                let mut auth_parameters = BTreeMap::new();

                let identifier = json!({
                    "type": "m.id.user",
                    "user": "example",
                });
                auth_parameters.insert("identifier".to_owned(), identifier);
                auth_parameters.insert("password".to_owned(), "wordpass".into());

                let auth_data = uiaa::AuthData::Password(assign!(
                    uiaa::Password::new(
                        uiaa::UserIdentifier::UserIdOrLocalpart("example"),
                        "wordpass",
                    ), {
                        session: info.session.as_deref(),
                    }
                ));

                client.delete_devices(devices, Some(auth_data)).await.unwrap();
            }
        }
    }

    #[async_test]
    async fn retry_limit_http_requests() {
        let client = test_client_builder()
            .request_config(RequestConfig::new().retry_limit(3))
            .build()
            .await
            .unwrap();

        assert!(client.inner.http_client.request_config.retry_limit.unwrap() == 3);

        let m = mock("POST", "/_matrix/client/r0/login").with_status(501).expect(3).create();

        if client.login_username("example", "wordpass").send().await.is_err() {
            m.assert();
        } else {
            panic!("this request should return an `Err` variant")
        }
    }

    #[async_test]
    async fn retry_timeout_http_requests() {
        // Keep this timeout small so that the test doesn't take long
        let retry_timeout = Duration::from_secs(5);
        let client = test_client_builder()
            .request_config(RequestConfig::new().retry_timeout(retry_timeout))
            .build()
            .await
            .unwrap();

        assert!(client.inner.http_client.request_config.retry_timeout.unwrap() == retry_timeout);

        let m =
            mock("POST", "/_matrix/client/r0/login").with_status(501).expect_at_least(2).create();

        if client.login_username("example", "wordpass").send().await.is_err() {
            m.assert();
        } else {
            panic!("this request should return an `Err` variant")
        }
    }

    #[async_test]
    async fn short_retry_initial_http_requests() {
        let client = test_client_builder().build().await.unwrap();

        let m =
            mock("POST", "/_matrix/client/r0/login").with_status(501).expect_at_least(3).create();

        if client.login_username("example", "wordpass").send().await.is_err() {
            m.assert();
        } else {
            panic!("this request should return an `Err` variant")
        }
    }

    #[async_test]
    async fn no_retry_http_requests() {
        let client = logged_in_client().await;

        let m = mock("GET", "/_matrix/client/r0/devices").with_status(501).create();

        if client.devices().await.is_err() {
            m.assert();
        } else {
            panic!("this request should return an `Err` variant")
        }
    }

    #[async_test]
    async fn get_media_content() {
        let client = logged_in_client().await;

        let request = MediaRequest {
            source: MediaSource::Plain(mxc_uri!("mxc://localhost/textfile").to_owned()),
            format: MediaFormat::File,
        };

        let m = mock(
            "GET",
            Matcher::Regex(r"^/_matrix/media/r0/download/localhost/textfile\?.*$".to_owned()),
        )
        .with_status(200)
        .with_body("Some very interesting text.")
        .expect(2)
        .create();

        assert!(client.get_media_content(&request, true).await.is_ok());
        assert!(client.get_media_content(&request, true).await.is_ok());
        assert!(client.get_media_content(&request, false).await.is_ok());
        m.assert();
    }

    #[async_test]
    async fn get_media_file() {
        let client = logged_in_client().await;

        let event_content = ImageMessageEventContent::plain(
            "filename.jpg".into(),
            mxc_uri!("mxc://example.org/image").to_owned(),
            Some(Box::new(assign!(ImageInfo::new(), {
                height: Some(uint!(398)),
                width: Some(uint!(394)),
                mimetype: Some("image/jpeg".into()),
                size: Some(uint!(31037)),
            }))),
        );

        let m = mock(
            "GET",
            Matcher::Regex(r"^/_matrix/media/r0/download/example%2Eorg/image\?.*$".to_owned()),
        )
        .with_status(200)
        .with_body("binaryjpegdata")
        .create();

        assert!(client.get_file(event_content.clone(), true).await.is_ok());
        assert!(client.get_file(event_content.clone(), true).await.is_ok());
        m.assert();

        let m = mock(
            "GET",
            Matcher::Regex(r"^/_matrix/media/r0/thumbnail/example%2Eorg/image\?.*$".to_owned()),
        )
        .with_status(200)
        .with_body("smallerbinaryjpegdata")
        .create();

        assert!(client
            .get_thumbnail(
                event_content,
                MediaThumbnailSize { method: Method::Scale, width: uint!(100), height: uint!(100) },
                true
            )
            .await
            .is_ok());
        m.assert();
    }

    #[async_test]
    async fn whoami() {
        let client = logged_in_client().await;

        let _m = mock("GET", "/_matrix/client/r0/account/whoami")
            .with_status(200)
            .with_body(test_json::WHOAMI.to_string())
            .match_header("authorization", "Bearer 1234")
            .create();

        let user_id = user_id!("@joe:example.org");

        assert_eq!(client.whoami().await.unwrap().user_id, user_id);
    }

    #[async_test]
    async fn test_state_event_getting() {
        let room_id = room_id!("!SVkFJHzfwvuaIEawgC:localhost");

        let session = Session {
            access_token: "1234".to_owned(),
            user_id: user_id!("@example:localhost").to_owned(),
            device_id: device_id!("DEVICEID").to_owned(),
        };

        let sync = json!({
            "next_batch": "1234",
            "rooms": {
                "join": {
                    "!SVkFJHzfwvuaIEawgC:localhost": {
                        "state": {
                          "events": [
                            {
                              "type": "m.custom.note",
                              "sender": "@example:localhost",
                              "content": {
                                "body": "Note 1",
                              },
                              "state_key": "note.1",
                              "origin_server_ts": 1611853078727u64,
                              "unsigned": {
                                "replaces_state": "$2s9GcbVxbbFS3EZY9vN1zhavaDJnF32cAIGAxi99NuQ",
                                "age": 15458166523u64
                              },
                              "event_id": "$NVCTvrlxodf3ZGjJ6foxepEq8ysSkTq8wG0wKeQBVZg"
                            },
                            {
                              "type": "m.custom.note",
                              "sender": "@example2:localhost",
                              "content": {
                                "body": "Note 2",
                              },
                              "state_key": "note.2",
                              "origin_server_ts": 1611853078727u64,
                              "unsigned": {
                                "replaces_state": "$2s9GcbVxbbFS3EZY9vN1zhavaDJnF32cAIGAxi99NuQ",
                                "age": 15458166523u64
                              },
                              "event_id": "$NVCTvrlxodf3ZGjJ6foxepEq8ysSkTq8wG0wKeQBVZg"
                            },
                            {
                              "type": "m.room.encryption",
                              "sender": "@example:localhost",
                              "content": {
                                "algorithm": "m.megolm.v1.aes-sha2"
                              },
                              "state_key": "",
                              "origin_server_ts": 1586437448151u64,
                              "unsigned": {
                                "age": 40873797099u64
                              },
                              "event_id": "$vyG3wu1QdJSh5gc-09SwjXBXlXo8gS7s4QV_Yxha0Xw"
                            },
                          ]
                        }
                    }
                }
            }
        });

        let _m = mock("GET", Matcher::Regex(r"^/_matrix/client/r0/sync\?.*$".to_owned()))
            .with_status(200)
            .with_body(sync.to_string())
            .create();

        let client = test_client_builder()
            .request_config(RequestConfig::new().retry_limit(3))
            .build()
            .await
            .unwrap();
        client.restore_login(session.clone()).await.unwrap();

        let room = client.get_joined_room(room_id);
        assert!(room.is_none());

        client.sync_once(SyncSettings::default()).await.unwrap();

        let room = client.get_joined_room(room_id).unwrap();

        let state_events = room.get_state_events(StateEventType::RoomEncryption).await.unwrap();
        assert_eq!(state_events.len(), 1);

        let state_events = room.get_state_events("m.custom.note".into()).await.unwrap();
        assert_eq!(state_events.len(), 2);

        let encryption_event = room
            .get_state_event(StateEventType::RoomEncryption, "")
            .await
            .unwrap()
            .unwrap()
            .deserialize()
            .unwrap();

        matches::assert_matches!(encryption_event, AnySyncStateEvent::RoomEncryption(_));
    }

    // FIXME: removing timelines during reading the stream currently leaves to an
    // inconsistent undefined state. This tests shows that, but because
    // different implementations deal with problem in different,
    // inconsistent manners, isn't activated.
    //#[async_test]
    #[allow(dead_code)]
    #[cfg(feature = "experimental-timeline")]
    async fn room_timeline_with_remove() {
        let client = logged_in_client().await;
        let sync_settings = SyncSettings::new().timeout(Duration::from_millis(3000));

        let sync = mock("GET", Matcher::Regex(r"^/_matrix/client/r0/sync\?.*$".to_owned()))
            .with_status(200)
            .with_body(test_json::SYNC.to_string())
            .match_header("authorization", "Bearer 1234")
            .create();

        let _ = client.sync_once(sync_settings).await.unwrap();
        sync.assert();
        drop(sync);
        let room = client.get_joined_room(room_id!("!SVkFJHzfwvuaIEawgC:localhost")).unwrap();
        let (forward_stream, backward_stream) = room.timeline().await.unwrap();

        // these two syncs lead to the store removing its existing timeline
        // and replace them with new ones
        let sync_2 = mock(
            "GET",
            Matcher::Regex(
                r"^/_matrix/client/r0/sync\?.*since=s526_47314_0_7_1_1_1_11444_1.*".to_owned(),
            ),
        )
        .with_status(200)
        .with_body(test_json::MORE_SYNC.to_string())
        .match_header("authorization", "Bearer 1234")
        .create();

        let sync_3 = mock(
            "GET",
            Matcher::Regex(
                r"^/_matrix/client/r0/sync\?.*since=s526_47314_0_7_1_1_1_11444_2.*".to_owned(),
            ),
        )
        .with_status(200)
        .with_body(test_json::MORE_SYNC_2.to_string())
        .match_header("authorization", "Bearer 1234")
        .create();

        let mocked_messages = mock(
            "GET",
            Matcher::Regex(
                r"^/_matrix/client/r0/rooms/.*/messages.*from=t392-516_47314_0_7_1_1_1_11444_1.*"
                    .to_owned(),
            ),
        )
        .with_status(200)
        .with_body(test_json::SYNC_ROOM_MESSAGES_BATCH_1.to_string())
        .match_header("authorization", "Bearer 1234")
        .create();

        let mocked_messages_2 = mock(
            "GET",
            Matcher::Regex(
                r"^/_matrix/client/r0/rooms/.*/messages.*from=t47409-4357353_219380_26003_2269.*"
                    .to_owned(),
            ),
        )
        .with_status(200)
        .with_body(test_json::SYNC_ROOM_MESSAGES_BATCH_2.to_string())
        .match_header("authorization", "Bearer 1234")
        .create();

        assert_eq!(client.sync_token().await, Some("s526_47314_0_7_1_1_1_11444_1".to_owned()));
        let sync_settings = SyncSettings::new()
            .timeout(Duration::from_millis(3000))
            .token("s526_47314_0_7_1_1_1_11444_1");
        let _ = client.sync_once(sync_settings).await.unwrap();
        sync_2.assert();
        let sync_settings = SyncSettings::new()
            .timeout(Duration::from_millis(3000))
            .token("s526_47314_0_7_1_1_1_11444_2");
        let _ = client.sync_once(sync_settings).await.unwrap();
        sync_3.assert();

        let expected_forward_events = vec![
            "$152037280074GZeOm:localhost",
            "$editevid:localhost",
            "$151957878228ssqrJ:localhost",
            "$15275046980maRLj:localhost",
            "$15275047031IXQRi:localhost",
            "$098237280074GZeOm:localhost",
            "$152037280074GZeOm2:localhost",
            "$editevid2:localhost",
            "$151957878228ssqrJ2:localhost",
            "$15275046980maRLj2:localhost",
            "$15275047031IXQRi2:localhost",
            "$098237280074GZeOm2:localhost",
        ];

        use futures_util::StreamExt;
        let forward_events = forward_stream
            .take(expected_forward_events.len())
            .collect::<Vec<SyncRoomEvent>>()
            .await;

        for (r, e) in forward_events.into_iter().zip(expected_forward_events.iter()) {
            assert_eq!(&r.event_id().unwrap().as_str(), e);
        }

        let expected_backwards_events = vec![
            "$152037280074GZeOm:localhost",
            "$1444812213350496Caaaf:example.com",
            "$1444812213350496Cbbbf:example.com",
            "$1444812213350496Ccccf:example.com",
            "$1444812213350496Caaak:example.com",
            "$1444812213350496Cbbbk:example.com",
            "$1444812213350496Cccck:example.com",
        ];

        let backward_events = backward_stream
            .take(expected_backwards_events.len())
            .collect::<Vec<crate::Result<SyncRoomEvent>>>()
            .await;

        for (r, e) in backward_events.into_iter().zip(expected_backwards_events.iter()) {
            assert_eq!(&r.unwrap().event_id().unwrap().as_str(), e);
        }

        mocked_messages.assert();
        mocked_messages_2.assert();
    }

    #[async_test]
    #[cfg(feature = "experimental-timeline")]
    async fn room_timeline() {
        let client = logged_in_client().await;
        let sync_settings = SyncSettings::new().timeout(Duration::from_millis(3000));

        let sync = mock("GET", Matcher::Regex(r"^/_matrix/client/r0/sync\?.*$".to_owned()))
            .with_status(200)
            .with_body(test_json::MORE_SYNC.to_string())
            .match_header("authorization", "Bearer 1234")
            .create();

        let _ = client.sync_once(sync_settings).await.unwrap();
        sync.assert();
        drop(sync);
        let room = client.get_joined_room(room_id!("!SVkFJHzfwvuaIEawgC:localhost")).unwrap();
        let (forward_stream, backward_stream) = room.timeline().await.unwrap();

        let sync_2 = mock(
            "GET",
            Matcher::Regex(
                r"^/_matrix/client/r0/sync\?.*since=s526_47314_0_7_1_1_1_11444_2.*".to_owned(),
            ),
        )
        .with_status(200)
        .with_body(test_json::MORE_SYNC_2.to_string())
        .match_header("authorization", "Bearer 1234")
        .create();

        let mocked_messages = mock(
            "GET",
            Matcher::Regex(
                r"^/_matrix/client/r0/rooms/.*/messages.*from=t392-516_47314_0_7_1_1_1_11444_1.*"
                    .to_owned(),
            ),
        )
        .with_status(200)
        .with_body(test_json::SYNC_ROOM_MESSAGES_BATCH_1.to_string())
        .match_header("authorization", "Bearer 1234")
        .create();

        let mocked_messages_2 = mock(
            "GET",
            Matcher::Regex(
                r"^/_matrix/client/r0/rooms/.*/messages.*from=t47409-4357353_219380_26003_2269.*"
                    .to_owned(),
            ),
        )
        .with_status(200)
        .with_body(test_json::SYNC_ROOM_MESSAGES_BATCH_2.to_string())
        .match_header("authorization", "Bearer 1234")
        .create();

        assert_eq!(client.sync_token().await, Some("s526_47314_0_7_1_1_1_11444_2".to_owned()));
        let sync_settings = SyncSettings::new()
            .timeout(Duration::from_millis(3000))
            .token("s526_47314_0_7_1_1_1_11444_2");
        let _ = client.sync_once(sync_settings).await.unwrap();
        sync_2.assert();

        let expected_forward_events = vec![
            "$152037280074GZeOm2:localhost",
            "$editevid2:localhost",
            "$151957878228ssqrJ2:localhost",
            "$15275046980maRLj2:localhost",
            "$15275047031IXQRi2:localhost",
            "$098237280074GZeOm2:localhost",
        ];

        use futures_util::StreamExt;
        let forward_events = forward_stream
            .take(expected_forward_events.len())
            .collect::<Vec<SyncRoomEvent>>()
            .await;

        for (r, e) in forward_events.into_iter().zip(expected_forward_events.iter()) {
            assert_eq!(&r.event_id().unwrap().as_str(), e);
        }

        let expected_backwards_events = vec![
            "$098237280074GZeOm:localhost",
            "$15275047031IXQRi:localhost",
            "$15275046980maRLj:localhost",
            "$151957878228ssqrJ:localhost",
            "$editevid:localhost",
            "$152037280074GZeOm:localhost",
            // ^^^ These come from the first sync before we asked for the timeline and thus
            //     where cached
            //
            // While the following are fetched over the network transparently to us after,
            // when scrolling back in time:
            "$1444812213350496Caaaf:example.com",
            "$1444812213350496Cbbbf:example.com",
            "$1444812213350496Ccccf:example.com",
            "$1444812213350496Caaak:example.com",
            "$1444812213350496Cbbbk:example.com",
            "$1444812213350496Cccck:example.com",
        ];

        let backward_events = backward_stream
            .take(expected_backwards_events.len())
            .collect::<Vec<crate::Result<SyncRoomEvent>>>()
            .await;

        for (r, e) in backward_events.into_iter().zip(expected_backwards_events.iter()) {
            assert_eq!(&r.unwrap().event_id().unwrap().as_str(), e);
        }

        mocked_messages.assert();
        mocked_messages_2.assert();
    }

    #[async_test]
    async fn room_permalink() {
        fn sync_response(index: u8, room_timeline_events: &[JsonValue]) -> JsonValue {
            json!({
                "device_one_time_keys_count": {},
                "next_batch": format!("s526_47314_0_7_1_1_1_11444_{}", index + 1),
                "device_lists": {
                    "changed": [],
                    "left": []
                },
                "account_data": {
                    "events": []
                },
                "rooms": {
                    "invite": {},
                    "join": {
                        "!test_room:127.0.0.1": {
                            "summary": {},
                            "account_data": {
                                "events": []
                            },
                            "ephemeral": {
                                "events": []
                            },
                            "state": {
                                "events": []
                            },
                            "timeline": {
                                "events": room_timeline_events,
                                "limited": false,
                                "prev_batch": format!("s526_47314_0_7_1_1_1_11444_{}", index - 1),
                            },
                            "unread_notifications": {
                                "highlight_count": 0,
                                "notification_count": 0,
                            }
                        }
                    },
                    "leave": {}
                },
                "to_device": {
                    "events": []
                },
                "presence": {
                    "events": []
                }
            })
        }

        fn room_member_events(nb: usize, server: &str) -> Vec<JsonValue> {
            let mut events = Vec::with_capacity(nb);
            for i in 0..nb {
                let id = format!("${server}{i}");
                let user = format!("@user{i}:{server}");
                events.push(json!({
                    "content": {
                        "membership": "join",
                    },
                    "event_id": id,
                    "origin_server_ts": 151800140,
                    "sender": user,
                    "state_key": user,
                    "type": "m.room.member",
                }))
            }
            events
        }

        let client = logged_in_client().await;
        let sync_settings = SyncSettings::new();

        // Without elligible server
        let mut sync_index = 1;
        let res = sync_response(
            sync_index,
            &[
                json!({
                    "content": {
                        "creator": "@creator:127.0.0.1",
                        "room_version": "6",
                    },
                    "event_id": "$151957878228ekrDs",
                    "origin_server_ts": 15195787,
                    "sender": "@creator:localhost",
                    "state_key": "",
                    "type": "m.room.create",
                }),
                json!({
                    "content": {
                        "membership": "join",
                    },
                    "event_id": "$151800140517rfvjc",
                    "origin_server_ts": 151800140,
                    "sender": "@creator:127.0.0.1",
                    "state_key": "@creator:127.0.0.1",
                    "type": "m.room.member",
                }),
            ],
        );
        let _sync = mock("GET", Matcher::Regex(r"^/_matrix/client/r0/sync\?.*$".to_owned()))
            .with_status(200)
            .with_body(res.to_string())
            .match_header("authorization", "Bearer 1234")
            .create();
        client.sync_once(sync_settings.clone()).await.unwrap();
        let room = client.get_room(room_id!("!test_room:127.0.0.1")).unwrap();

        assert_eq!(
            room.matrix_to_permalink().await.unwrap().to_string(),
            "https://matrix.to/#/%21test_room%3A127.0.0.1"
        );
        assert_eq!(
            room.matrix_permalink(false).await.unwrap().to_string(),
            "matrix:roomid/test_room:127.0.0.1"
        );
        assert_eq!(
            room.matrix_permalink(true).await.unwrap().to_string(),
            "matrix:roomid/test_room:127.0.0.1?action=join"
        );

        // With a single elligible server
        sync_index += 1;
        let res = sync_response(
            sync_index,
            &[json!({
                "content": {
                    "membership": "join",
                },
                "event_id": "$151800140517rfvjc",
                "origin_server_ts": 151800140,
                "sender": "@example:localhost",
                "state_key": "@example:localhost",
                "type": "m.room.member",
            })],
        );
        let _sync = mock("GET", Matcher::Regex(r"^/_matrix/client/r0/sync\?.*$".to_owned()))
            .with_status(200)
            .with_body(res.to_string())
            .match_header("authorization", "Bearer 1234")
            .create();
        client.sync_once(sync_settings.clone()).await.unwrap();

        assert_eq!(
            room.matrix_to_permalink().await.unwrap().to_string(),
            "https://matrix.to/#/%21test_room%3A127.0.0.1?via=localhost"
        );
        assert_eq!(
            room.matrix_permalink(false).await.unwrap().to_string(),
            "matrix:roomid/test_room:127.0.0.1?via=localhost"
        );

        // With two elligible servers
        sync_index += 1;
        let res = sync_response(sync_index, &room_member_events(15, "notarealhs"));
        let _sync = mock("GET", Matcher::Regex(r"^/_matrix/client/r0/sync\?.*$".to_owned()))
            .with_status(200)
            .with_body(res.to_string())
            .match_header("authorization", "Bearer 1234")
            .create();
        client.sync_once(sync_settings.clone()).await.unwrap();

        assert_eq!(
            room.matrix_to_permalink().await.unwrap().to_string(),
            "https://matrix.to/#/%21test_room%3A127.0.0.1?via=notarealhs&via=localhost"
        );
        assert_eq!(
            room.matrix_permalink(false).await.unwrap().to_string(),
            "matrix:roomid/test_room:127.0.0.1?via=notarealhs&via=localhost"
        );

        // With three elligible servers
        sync_index += 1;
        let res = sync_response(sync_index, &room_member_events(5, "mymatrix"));
        let _sync = mock("GET", Matcher::Regex(r"^/_matrix/client/r0/sync\?.*$".to_owned()))
            .with_status(200)
            .with_body(res.to_string())
            .match_header("authorization", "Bearer 1234")
            .create();
        client.sync_once(sync_settings.clone()).await.unwrap();

        assert_eq!(
            room.matrix_to_permalink().await.unwrap().to_string(),
            "https://matrix.to/#/%21test_room%3A127.0.0.1?via=notarealhs&via=mymatrix&via=localhost"
        );
        assert_eq!(
            room.matrix_permalink(false).await.unwrap().to_string(),
            "matrix:roomid/test_room:127.0.0.1?via=notarealhs&via=mymatrix&via=localhost"
        );

        // With four elligible servers
        sync_index += 1;
        let res = sync_response(sync_index, &room_member_events(10, "yourmatrix"));
        let _sync = mock("GET", Matcher::Regex(r"^/_matrix/client/r0/sync\?.*$".to_owned()))
            .with_status(200)
            .with_body(res.to_string())
            .match_header("authorization", "Bearer 1234")
            .create();
        client.sync_once(sync_settings.clone()).await.unwrap();

        assert_eq!(
            room.matrix_to_permalink().await.unwrap().to_string(),
            "https://matrix.to/#/%21test_room%3A127.0.0.1?via=notarealhs&via=yourmatrix&via=mymatrix"
        );
        assert_eq!(
            room.matrix_permalink(false).await.unwrap().to_string(),
            "matrix:roomid/test_room:127.0.0.1?via=notarealhs&via=yourmatrix&via=mymatrix"
        );

        // With power levels
        sync_index += 1;
        let res = sync_response(
            sync_index,
            &[json!({
                "content": {
                    "users": {
                        "@example:localhost": 50,
                    },
                },
                "event_id": "$15139375512JaHAW",
                "origin_server_ts": 151393755,
                "sender": "@creator:127.0.0.1",
                "state_key": "",
                "type": "m.room.power_levels",
            })],
        );
        let _sync = mock("GET", Matcher::Regex(r"^/_matrix/client/r0/sync\?.*$".to_owned()))
            .with_status(200)
            .with_body(res.to_string())
            .match_header("authorization", "Bearer 1234")
            .create();
        client.sync_once(sync_settings.clone()).await.unwrap();

        assert_eq!(
            room.matrix_to_permalink().await.unwrap().to_string(),
            "https://matrix.to/#/%21test_room%3A127.0.0.1?via=localhost&via=notarealhs&via=yourmatrix"
        );
        assert_eq!(
            room.matrix_permalink(false).await.unwrap().to_string(),
            "matrix:roomid/test_room:127.0.0.1?via=localhost&via=notarealhs&via=yourmatrix"
        );

        // With higher power levels
        sync_index += 1;
        let res = sync_response(
            sync_index,
            &[json!({
                "content": {
                    "users": {
                        "@example:localhost": 50,
                        "@user0:mymatrix": 70,
                    },
                },
                "event_id": "$15139375512JaHAZ",
                "origin_server_ts": 151393755,
                "sender": "@creator:127.0.0.1",
                "state_key": "",
                "type": "m.room.power_levels",
            })],
        );
        let _sync = mock("GET", Matcher::Regex(r"^/_matrix/client/r0/sync\?.*$".to_owned()))
            .with_status(200)
            .with_body(res.to_string())
            .match_header("authorization", "Bearer 1234")
            .create();
        client.sync_once(sync_settings.clone()).await.unwrap();

        assert_eq!(
            room.matrix_to_permalink().await.unwrap().to_string(),
            "https://matrix.to/#/%21test_room%3A127.0.0.1?via=mymatrix&via=notarealhs&via=yourmatrix"
        );
        assert_eq!(
            room.matrix_permalink(false).await.unwrap().to_string(),
            "matrix:roomid/test_room:127.0.0.1?via=mymatrix&via=notarealhs&via=yourmatrix"
        );

        // With server ACLs
        sync_index += 1;
        let res = sync_response(
            sync_index,
            &[json!({
                "content": {
                    "allow": ["*"],
                    "allow_ip_literals": true,
                    "deny": ["notarealhs"],
                },
                "event_id": "$143273582443PhrSn",
                "origin_server_ts": 1432735824,
                "sender": "@creator:127.0.0.1",
                "state_key": "",
                "type": "m.room.server_acl",
            })],
        );
        let _sync = mock("GET", Matcher::Regex(r"^/_matrix/client/r0/sync\?.*$".to_owned()))
            .with_status(200)
            .with_body(res.to_string())
            .match_header("authorization", "Bearer 1234")
            .create();
        client.sync_once(sync_settings.clone()).await.unwrap();

        assert_eq!(
            room.matrix_to_permalink().await.unwrap().to_string(),
            "https://matrix.to/#/%21test_room%3A127.0.0.1?via=mymatrix&via=yourmatrix&via=localhost"
        );
        assert_eq!(
            room.matrix_permalink(false).await.unwrap().to_string(),
            "matrix:roomid/test_room:127.0.0.1?via=mymatrix&via=yourmatrix&via=localhost"
        );

        // With an alternative alias
        sync_index += 1;
        let res = sync_response(
            sync_index,
            &[json!({
                "content": {
                    "alt_aliases": ["#alias:localhost"],
                },
                "event_id": "$15139375513VdeRF",
                "origin_server_ts": 151393755,
                "sender": "@example:localhost",
                "state_key": "",
                "type": "m.room.canonical_alias",
            })],
        );
        let _sync = mock("GET", Matcher::Regex(r"^/_matrix/client/r0/sync\?.*$".to_owned()))
            .with_status(200)
            .with_body(res.to_string())
            .match_header("authorization", "Bearer 1234")
            .create();
        client.sync_once(sync_settings.clone()).await.unwrap();

        assert_eq!(
            room.matrix_to_permalink().await.unwrap().to_string(),
            "https://matrix.to/#/%23alias%3Alocalhost"
        );
        assert_eq!(
            room.matrix_permalink(false).await.unwrap().to_string(),
            "matrix:r/alias:localhost"
        );

        // With a canonical alias
        sync_index += 1;
        let res = sync_response(
            sync_index,
            &[json!({
                "content": {
                    "alias": "#canonical:localhost",
                    "alt_aliases": ["#alias:localhost"],
                },
                "event_id": "$15139375513VdeRF",
                "origin_server_ts": 151393755,
                "sender": "@example:localhost",
                "state_key": "",
                "type": "m.room.canonical_alias",
            })],
        );
        let _sync = mock("GET", Matcher::Regex(r"^/_matrix/client/r0/sync\?.*$".to_owned()))
            .with_status(200)
            .with_body(res.to_string())
            .match_header("authorization", "Bearer 1234")
            .create();
        client.sync_once(sync_settings).await.unwrap();

        assert_eq!(
            room.matrix_to_permalink().await.unwrap().to_string(),
            "https://matrix.to/#/%23canonical%3Alocalhost"
        );
        assert_eq!(
            room.matrix_permalink(false).await.unwrap().to_string(),
            "matrix:r/canonical:localhost"
        );
        assert_eq!(
            room.matrix_permalink(true).await.unwrap().to_string(),
            "matrix:r/canonical:localhost?action=join"
        );
    }
}<|MERGE_RESOLUTION|>--- conflicted
+++ resolved
@@ -134,21 +134,13 @@
 
 pub(crate) struct ClientInner {
     /// The URL of the homeserver to connect to.
-<<<<<<< HEAD
-    pub(crate) homeserver: Arc<RwLock<Url>>,
-=======
-    homeserver: RwLock<Url>,
->>>>>>> 771c33d7
+    pub(crate) homeserver: RwLock<Url>,
     /// The underlying HTTP client.
     pub(crate) http_client: HttpClient,
     /// User session data.
     pub(crate) base_client: BaseClient,
     /// The Matrix versions the server supports (well-known ones only)
-<<<<<<< HEAD
-    pub(crate) server_versions: OnceCell<Arc<[MatrixVersion]>>,
-=======
-    server_versions: OnceCell<Box<[MatrixVersion]>>,
->>>>>>> 771c33d7
+    pub (crate) server_versions: OnceCell<Box<[MatrixVersion]>>,
     /// Locks making sure we only have one group session sharing request in
     /// flight per room.
     #[cfg(feature = "e2e-encryption")]
@@ -1473,11 +1465,7 @@
         }
     }
 
-<<<<<<< HEAD
-    pub(crate) async fn server_versions(&self) -> HttpResult<Arc<[MatrixVersion]>> {
-=======
-    async fn server_versions(&self) -> HttpResult<&[MatrixVersion]> {
->>>>>>> 771c33d7
+    pub(crate) async fn server_versions(&self) -> HttpResult<&[MatrixVersion]> {
         #[cfg(target_arch = "wasm32")]
         let server_versions =
             self.inner.server_versions.get_or_try_init(self.request_server_versions()).await?;
