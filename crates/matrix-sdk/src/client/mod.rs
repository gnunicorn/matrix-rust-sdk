--- conflicted
+++ resolved
@@ -134,11 +134,7 @@
     /// User session data.
     pub(crate) base_client: BaseClient,
     /// The Matrix versions the server supports (well-known ones only)
-<<<<<<< HEAD
-    pub(crate) server_versions: Mutex<Arc<[MatrixVersion]>>,
-=======
-    server_versions: OnceCell<Arc<[MatrixVersion]>>,
->>>>>>> 4c84f252
+    pub(crate) server_versions: OnceCell<Arc<[MatrixVersion]>>,
     /// Locks making sure we only have one group session sharing request in
     /// flight per room.
     #[cfg(feature = "e2e-encryption")]
@@ -1495,10 +1491,6 @@
         self.inner.http_client.send(request, config, self.server_versions().await?).await
     }
 
-<<<<<<< HEAD
-    pub(crate) async fn server_versions(&self) -> HttpResult<Arc<[MatrixVersion]>> {
-        let mut server_versions = self.inner.server_versions.lock().await;
-=======
     async fn request_server_versions(&self) -> HttpResult<Arc<[MatrixVersion]>> {
         let server_versions: Arc<[MatrixVersion]> = self
             .inner
@@ -1512,7 +1504,6 @@
             .known_versions()
             .into_iter()
             .collect();
->>>>>>> 4c84f252
 
         if server_versions.is_empty() {
             Ok(vec![MatrixVersion::V1_0].into())
@@ -1521,7 +1512,7 @@
         }
     }
 
-    async fn server_versions(&self) -> HttpResult<Arc<[MatrixVersion]>> {
+    pub(crate) async fn server_versions(&self) -> HttpResult<Arc<[MatrixVersion]>> {
         #[cfg(target_arch = "wasm32")]
         let server_versions =
             self.inner.server_versions.get_or_try_init(self.request_server_versions()).await?;
