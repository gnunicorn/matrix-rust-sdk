mod builder;
mod frozen;
mod request_generator;
mod room_list_entry;

use std::{
    collections::HashSet,
    fmt::Debug,
    iter,
    ops::RangeInclusive,
    sync::{Arc, RwLock as StdRwLock},
};

pub use builder::*;
use eyeball::unique::Observable;
use eyeball_im::{ObservableVector, VectorDiff};
use eyeball_im_util::{FilteredVectorSubscriber, VectorExt};
pub(super) use frozen::FrozenSlidingSyncList;
use futures_core::Stream;
use imbl::Vector;
pub(super) use request_generator::*;
pub use room_list_entry::RoomListEntry;
use ruma::{
    api::client::sync::sync_events::v4,
    assign,
    events::{StateEventType, TimelineEventType},
    OwnedRoomId,
};
use serde::{Deserialize, Serialize};
use tokio::sync::broadcast::Sender;
use tracing::{instrument, warn};

use super::{Error, SlidingSyncInternalMessage};
use crate::Result;

/// Should this [`SlidingSyncList`] be stored in the cache, and automatically
/// reloaded from the cache upon creation?
#[derive(Clone, Copy, Debug)]
pub(crate) enum SlidingSyncListCachePolicy {
    /// Store and load this list from the cache.
    Enabled,
    /// Don't store and load this list from the cache.
    Disabled,
}

/// The type used to express natural bounds (including but not limited to:
/// ranges, timeline limit) in the Sliding Sync.
pub type Bound = u32;

/// One range of rooms in a response from Sliding Sync.
pub type Range = RangeInclusive<Bound>;

/// Many ranges of rooms.
pub type Ranges = Vec<Range>;

/// Holding a specific filtered list within the concept of sliding sync.
///
/// It is OK to clone this type as much as you need: cloning it is cheap.
#[derive(Clone, Debug)]
pub struct SlidingSyncList {
    inner: Arc<SlidingSyncListInner>,
}

type BoxedRoomListEntryFilter = Box<dyn Fn(&RoomListEntry) -> bool + Sync + Send>;

impl SlidingSyncList {
    /// Create a new [`SlidingSyncListBuilder`] with the given name.
    pub fn builder(name: impl Into<String>) -> SlidingSyncListBuilder {
        SlidingSyncListBuilder::new(name)
    }

    /// Get the name of the list.
    pub fn name(&self) -> &str {
        self.inner.name.as_str()
    }

    /// Change the sync-mode.
    ///
    /// It is sometimes necessary to change the sync-mode of a list on-the-fly.
    ///
    /// This will change the sync-mode but also the request generator. A new
    /// request generator is generated. Since requests are calculated based on
    /// the request generator, changing the sync-mode is equivalent to
    /// “resetting” the list. It's actually not calling `Self::reset`, which
    /// means that the state is not reset **purposely**. The ranges and the
    /// state will be updated when the next request will be sent and a
    /// response will be received. The maximum number of rooms won't change.
    pub fn set_sync_mode<M>(&self, sync_mode: M)
    where
        M: Into<SlidingSyncMode>,
    {
        self.inner.set_sync_mode(sync_mode.into());

        // When the sync mode is changed, the sync loop must skip over any work in its
        // iteration and jump to the next iteration.
        self.inner.internal_channel_send_if_possible(
            SlidingSyncInternalMessage::SyncLoopSkipOverCurrentIteration,
        );
    }

    /// Get the current state.
    pub fn state(&self) -> SlidingSyncState {
        self.inner.state.read().unwrap().clone()
    }

    /// Get a stream of state updates.
    ///
    /// If this list has been reloaded from a cache, the initial value read from
    /// the cache will be published.
    ///
    /// There's no guarantee of ordering between items emitted by this stream
    /// and those emitted by other streams exposed on this structure.
    pub fn state_stream(&self) -> impl Stream<Item = SlidingSyncState> {
        Observable::subscribe(&self.inner.state.read().unwrap())
    }

    /// Get the timeline limit.
    pub fn timeline_limit(&self) -> Option<Bound> {
        *self.inner.timeline_limit.read().unwrap()
    }

    /// Set timeline limit.
    pub fn set_timeline_limit(&self, timeline: Option<Bound>) {
        *self.inner.timeline_limit.write().unwrap() = timeline;
    }

    /// Get the current room list.
    pub fn room_list<R>(&self) -> Vec<R>
    where
        R: for<'a> From<&'a RoomListEntry>,
    {
        self.inner.room_list.read().unwrap().iter().map(|e| R::from(e)).collect()
    }

    /// Get a stream of room list.
    ///
    /// If this list has been reloaded from a cache, the initial value read from
    /// the cache will be published.
    ///
    /// There's no guarantee of ordering between items emitted by this stream
    /// and those emitted by other streams exposed on this structure.
    ///
    /// The first part of the returned tuple is the actual room list entries,
    /// and the second part is the `Stream` to receive updates on the room list
    /// entries.
    pub fn room_list_stream(
        &self,
    ) -> (Vector<RoomListEntry>, impl Stream<Item = VectorDiff<RoomListEntry>>) {
        let read_lock = self.inner.room_list.read().unwrap();
        let previous_values = (*read_lock).clone();
        let subscriber = ObservableVector::subscribe(&read_lock);

        (previous_values, subscriber)
    }

    /// Get a stream of room list, but filtered.
    ///
    /// It's similar to [`Self::room_list_stream`] but the room list is filtered
    /// by `filter`.
    pub fn room_list_filtered_stream<F>(
        &self,
        filter: F,
    ) -> (Vector<RoomListEntry>, FilteredVectorSubscriber<RoomListEntry, BoxedRoomListEntryFilter>)
    where
        F: Fn(&RoomListEntry) -> bool + Sync + Send + 'static,
    {
        ObservableVector::subscribe_filtered(
            &self.inner.room_list.read().unwrap(),
            Box::new(filter),
        )
    }

    /// Get the maximum number of rooms. See [`Self::maximum_number_of_rooms`]
    /// to learn more.
    pub fn maximum_number_of_rooms(&self) -> Option<u32> {
        **self.inner.maximum_number_of_rooms.read().unwrap()
    }

    /// Get a stream of rooms count.
    ///
    /// If this list has been reloaded from a cache, the initial value is
    /// published too.
    ///
    /// There's no guarantee of ordering between items emitted by this stream
    /// and those emitted by other streams exposed on this structure.
    pub fn maximum_number_of_rooms_stream(&self) -> impl Stream<Item = Option<u32>> {
        Observable::subscribe(&self.inner.maximum_number_of_rooms.read().unwrap())
    }

    /// Return the `room_id` at the given index.
    pub fn get_room_id(&self, index: usize) -> Option<OwnedRoomId> {
        self.inner
            .room_list
            .read()
            .unwrap()
            .get(index)
            .and_then(|room_list_entry| room_list_entry.as_room_id().map(ToOwned::to_owned))
    }

    /// Calculate the next request and return it.
    ///
    /// The next request is entirely calculated based on the request generator
    /// ([`SlidingSyncListRequestGenerator`]).
    pub(super) fn next_request(&mut self) -> Result<v4::SyncRequestList, Error> {
        self.inner.next_request()
    }

    /// Returns the current cache policy for this list.
    pub(super) fn cache_policy(&self) -> SlidingSyncListCachePolicy {
        self.inner.cache_policy
    }

    /// Update the list based on the response from the server.
    ///
    /// The `maximum_number_of_rooms` is the `lists.$this_list.count` value,
    /// i.e. maximum number of available rooms as defined by the server. The
    /// `list_sync_operations` is the `list.$this_list.ops` value
    /// received from the server for this specific list. It consists of
    /// operations to “move” rooms' positions. Finally,
    /// the `rooms_that_have_received_an_update` is the `rooms` value received
    /// from the server, which represents aggregated rooms that have received an
    /// update. Maybe their position has changed, maybe they have received a new
    /// event in their timeline. We need this information to update the
    /// `room_list` even if the position of the room hasn't be modified: it
    /// helps the user to know that a room has received an update.
    #[instrument(skip(self, list_sync_operations), fields(name = self.name(), list_sync_operations_count = list_sync_operations.len()))]
    pub(super) fn update(
        &mut self,
        maximum_number_of_rooms: u32,
        list_sync_operations: &[v4::SyncOp],
        rooms_that_have_received_an_update: &[OwnedRoomId],
    ) -> Result<bool, Error> {
        // Make sure to update the generator state first; ordering matters because
        // `update_room_list` observes the latest ranges in the response.
        self.inner.update_request_generator_state(maximum_number_of_rooms)?;

        let new_changes = self.inner.update_room_list(
            maximum_number_of_rooms,
            list_sync_operations,
            rooms_that_have_received_an_update,
        )?;

        Ok(new_changes)
    }
}

#[cfg(any(test, feature = "testing"))]
#[allow(dead_code)]
impl SlidingSyncList {
    /// Set the maximum number of rooms.
    pub(super) fn set_maximum_number_of_rooms(&self, maximum_number_of_rooms: Option<u32>) {
        Observable::set(
            &mut self.inner.maximum_number_of_rooms.write().unwrap(),
            maximum_number_of_rooms,
        );
    }

    /// Get the sync-mode.
    pub fn sync_mode(&self) -> SlidingSyncMode {
        self.inner.sync_mode.read().unwrap().clone()
    }
}

#[derive(Debug)]
pub(super) struct SlidingSyncListInner {
    /// Name of this list to easily recognize them.
    name: String,

    /// The state this list is in.
    state: StdRwLock<Observable<SlidingSyncState>>,

    /// Sort the room list by this.
    sort: Vec<String>,

    /// Required states to return per room.
    required_state: Vec<(StateEventType, String)>,

    /// Any filters to apply to the query.
    filters: Option<v4::SyncRequestListFilters>,

    /// The maximum number of timeline events to query for.
    timeline_limit: StdRwLock<Option<Bound>>,

    /// The total number of rooms that is possible to interact with for the
    /// given list.
    ///
    /// It's not the total rooms that have been fetched. The server tells the
    /// client that it's possible to fetch this amount of rooms maximum.
    /// Since this number can change according to the list filters, it's
    /// observable.
    maximum_number_of_rooms: StdRwLock<Observable<Option<u32>>>,

    /// The rooms in order.
    room_list: StdRwLock<ObservableVector<RoomListEntry>>,

    /// The request generator, i.e. a type that yields the appropriate list
    /// request. See [`SlidingSyncListRequestGenerator`] to learn more.
    request_generator: StdRwLock<SlidingSyncListRequestGenerator>,

    /// Cache policy for this list.
    cache_policy: SlidingSyncListCachePolicy,

    /// The Sliding Sync internal channel sender. See
    /// [`SlidingSyncInner::internal_channel`] to learn more.
    sliding_sync_internal_channel_sender: Sender<SlidingSyncInternalMessage>,

<<<<<<< HEAD
    #[cfg(any(test, feature = "testing"))]
    sync_mode: StdRwLock<SlidingSyncMode>,
=======
    /// The `bump_event_types` field. See
    /// [`SlidingSyncListBuilder::bump_event_types`] to learn more.
    bump_event_types: Vec<TimelineEventType>,
>>>>>>> 9148eaae
}

impl SlidingSyncListInner {
    /// Change the sync-mode.
    ///
    /// This will change the sync-mode but also the request generator.
    ///
    /// The [`Self::state`] is immediately updated to reflect the new state. The
    /// [`Self::maximum_number_of_rooms`] won't change.
    pub fn set_sync_mode(&self, sync_mode: SlidingSyncMode) {
        #[cfg(any(test, feature = "testing"))]
        {
            *self.sync_mode.write().unwrap() = sync_mode.clone();
        }

        {
            let mut request_generator = self.request_generator.write().unwrap();
            *request_generator = SlidingSyncListRequestGenerator::new(sync_mode);
        }

        {
            let mut state = self.state.write().unwrap();

            let next_state = match **state {
                SlidingSyncState::NotLoaded => SlidingSyncState::NotLoaded,
                SlidingSyncState::Preloaded => SlidingSyncState::Preloaded,
                SlidingSyncState::PartiallyLoaded | SlidingSyncState::FullyLoaded => {
                    SlidingSyncState::PartiallyLoaded
                }
            };

            Observable::set(&mut state, next_state);
        }
    }

    /// Update the state to the next request, and return it.
    fn next_request(&self) -> Result<v4::SyncRequestList, Error> {
        let ranges = {
            // Use a dedicated scope to ensure the lock is released before continuing.
            let mut request_generator = self.request_generator.write().unwrap();
            request_generator
                .generate_next_ranges(**self.maximum_number_of_rooms.read().unwrap())?
        };

        // Here we go.
        Ok(self.request(ranges))
    }

    /// Build a [`SyncRequestList`][v4::SyncRequestList] based on the current
    /// state of the request generator.
    #[instrument(skip(self), fields(name = self.name))]
    fn request(&self, ranges: Ranges) -> v4::SyncRequestList {
        use ruma::UInt;
        let ranges =
            ranges.into_iter().map(|r| (UInt::from(*r.start()), UInt::from(*r.end()))).collect();
        let sort = self.sort.clone();
        let required_state = self.required_state.clone();
        let timeline_limit = self.timeline_limit.read().unwrap().map(UInt::from);
        let filters = self.filters.clone();

        assign!(v4::SyncRequestList::default(), {
            ranges,
            room_details: assign!(v4::RoomDetailsConfig::default(), {
                required_state,
                timeline_limit,
            }),
            sort,
            filters,
            bump_event_types: self.bump_event_types.clone(),
        })
    }

    /// Update the [`Self::room_list`]. It also updates
    /// `[Self::maximum_number_of_rooms]`.
    ///
    /// The `maximum_number_of_rooms` is the `lists.$this_list.count` value,
    /// i.e. maximum number of available rooms as defined by the server. The
    /// `list_sync_operations` is the `list.$this_list.ops` value
    /// received from the server for this specific list. It consists of
    /// operations to “move” rooms' positions. Finally,
    /// the `rooms_that_have_received_an_update` is the `rooms` value received
    /// from the server, which represents aggregated rooms that have received an
    /// update. Maybe their position has changed, maybe they have received a new
    /// event in their timeline. We need this information to update the
    /// `room_list` even if the position of the room hasn't be modified: it
    /// helps the user to know that a room has received an update.
    fn update_room_list(
        &self,
        maximum_number_of_rooms: u32,
        list_sync_operations: &[v4::SyncOp],
        rooms_that_have_received_an_update: &[OwnedRoomId],
    ) -> Result<bool, Error> {
        let mut new_changes = false;

        // Adjust room list entries.
        {
            let number_of_missing_rooms = (maximum_number_of_rooms as usize)
                .saturating_sub(self.room_list.read().unwrap().len());

            if number_of_missing_rooms > 0 {
                self.room_list.write().unwrap().append(
                    iter::repeat(RoomListEntry::Empty).take(number_of_missing_rooms).collect(),
                );

                new_changes = true;
            }
        }

        // Update the `maximum_number_of_rooms` if it has changed.
        {
            let mut maximum_number_of_rooms_lock = self.maximum_number_of_rooms.write().unwrap();

            if Observable::get(&maximum_number_of_rooms_lock) != &Some(maximum_number_of_rooms) {
                Observable::set(&mut maximum_number_of_rooms_lock, Some(maximum_number_of_rooms));

                new_changes = true;
            }
        }

        {
            let mut room_list = self.room_list.write().unwrap();

            // Run the sync operations.
            let mut rooms_that_have_received_an_update =
                HashSet::from_iter(rooms_that_have_received_an_update.iter().cloned());

            if !list_sync_operations.is_empty() {
                apply_sync_operations(
                    list_sync_operations,
                    &mut room_list,
                    &mut rooms_that_have_received_an_update,
                )?;

                new_changes = true;
            }

            // Finally, some rooms have received an update, but their position
            // didn't change in the `room_list`, so no “diff” has
            // been triggered. The `room_list` value is used by the
            // user to know if a room has received an update: be either a
            // position modification or an update in general (like a new room
            // message). Let's trigger those.
            let request_generator = self.request_generator.read().unwrap();
            // Note: this is fine to call `request_generator` here because we've handled the
            // response in the generator first.
            let ranges = request_generator.requested_ranges();

            for (start, end) in ranges
                .iter()
                .map(|r| (usize::try_from(*r.start()).unwrap(), usize::try_from(*r.end()).unwrap()))
            {
                let mut rooms_to_update =
                    Vec::with_capacity(rooms_that_have_received_an_update.len());

                for (position, room_list_entry) in
                    room_list.iter().enumerate().skip(start).take(end.saturating_add(1))
                {
                    // Invalidated rooms must be considered as empty rooms, so let's just filter by
                    // filled rooms.
                    if let RoomListEntry::Filled(room_id) = room_list_entry {
                        // If room has received an update but that has not been handled by a
                        // sync operation.
                        if rooms_that_have_received_an_update.contains(room_id) {
                            rooms_to_update.push((position, room_list_entry.clone()));
                        }
                    }
                }

                if !rooms_to_update.is_empty() {
                    for (position, room_list_entry) in rooms_to_update {
                        // Setting to `room_list`'s item to the same value, just
                        // to generate an “diff update”.
                        room_list.set(position, room_list_entry);
                    }

                    new_changes = true;
                }
            }
        }

        Ok(new_changes)
    }

    /// Update the state of the [`SlidingSyncListRequestGenerator`] after
    /// receiving a response.
    fn update_request_generator_state(&self, maximum_number_of_rooms: u32) -> Result<(), Error> {
        let mut request_generator = self.request_generator.write().unwrap();
        let new_state = request_generator.handle_response(&self.name, maximum_number_of_rooms)?;
        Observable::set_if_not_eq(&mut self.state.write().unwrap(), new_state);
        Ok(())
    }

    /// Send a message over the internal channel if there is a receiver, i.e. if
    /// the sync-loop is running.
    #[instrument]
    fn internal_channel_send_if_possible(&self, message: SlidingSyncInternalMessage) {
        // If there is no receiver, the send will fail, but that's OK here.
        let _ = self.sliding_sync_internal_channel_sender.send(message);
    }
}

#[instrument(skip(operations))]
fn apply_sync_operations(
    operations: &[v4::SyncOp],
    room_list: &mut ObservableVector<RoomListEntry>,
    rooms_that_have_received_an_update: &mut HashSet<OwnedRoomId>,
) -> Result<(), Error> {
    for operation in operations {
        match &operation.op {
            // Specification says:
            //
            // > Sets a range of entries. Clients SHOULD discard what they previous
            // > knew about entries in this range.
            v4::SlidingOp::Sync => {
                // Extract `start` and `end` from the operation's range.
                let (start, end) = operation
                    .range
                    .ok_or_else(|| {
                        Error::BadResponse(
                            "`range` must be present for `SYNC` operation".to_owned(),
                        )
                    })
                    .map(|(start, end)| {
                        (
                            usize::try_from(start).unwrap(),
                            usize::try_from(end).unwrap().saturating_add(1),
                        )
                    })?;

                // Range is invalid.
                if start > end {
                    return Err(Error::BadResponse(format!(
                        "`range` bounds are invalid ({} > {})",
                        start, end,
                    )));
                }

                // Range is too big.
                if end > room_list.len() {
                    return Err(Error::BadResponse(format!(
                        "`range` is out of the `rooms_list`'s bounds ({} > {})",
                        end,
                        room_list.len(),
                    )));
                }

                let room_entry_range = start..end;

                // `room_ids` is absent.
                if operation.room_ids.is_empty() {
                    return Err(Error::BadResponse(
                        "`room_ids` must be present for `SYNC` operation".to_owned(),
                    ));
                }

                let room_ids = operation.room_ids.iter();

                // Mismatch between the `range` and `room_ids`.
                if room_entry_range.len() != room_ids.len() {
                    return Err(Error::BadResponse(
                        format!(
                            "There is a mismatch between the number of items in `range` and `room_ids` ({} != {})",
                            room_entry_range.len(),
                            room_ids.len(),
                        )
                    ));
                }

                // Update parts `room_list`.
                //
                // The room entry index is given by the `room_entry_range` bounds.
                // The room ID is given by the `room_ids`.
                for (room_entry_index, room_id) in room_entry_range.zip(room_ids) {
                    // Syncing means updating the room list to `Filled`.
                    room_list.set(room_entry_index, RoomListEntry::Filled(room_id.clone()));

                    // This `room_id` has been handled, let's remove it from the rooms to handle
                    // later.
                    rooms_that_have_received_an_update.remove(room_id);
                }
            }

            // Specification says:
            //
            // > Remove a single entry. Often comes before an INSERT to allow entries
            // > to move places.
            v4::SlidingOp::Delete => {
                let index = operation
                    .index
                    .ok_or_else(|| {
                        Error::BadResponse(
                            "`index` must be present for `DELETE` operation".to_owned(),
                        )
                    })?
                    .try_into()
                    .unwrap();

                // Index is out of bounds.
                if index >= room_list.len() {
                    // OK, so, normally, we should raise an error. But the server sometimes sends a
                    // `DELETE` for an index that doesn't exist. It happens with the existing
                    // Sliding Sync Proxy (at the time of writing). It may be a bug or something
                    // else. Anyway, it's better to consider an out-of-bounds `DELETE` as a no-op.
                    continue;
                }

                // Removing the entry in the room list.
                let room_entry = room_list.remove(index);

                // This `room_id` has been handled, let's remove it from the rooms to handle
                // later.
                if let Some(room_id) = room_entry.as_room_id() {
                    rooms_that_have_received_an_update.remove(room_id);
                }
            }

            // Specification says:
            //
            // > Sets a single entry. If the position is not empty then clients MUST
            // > move entries to the left or the right depending on where the closest
            // > empty space is.
            v4::SlidingOp::Insert => {
                let index: usize = operation
                    .index
                    .ok_or_else(|| {
                        Error::BadResponse(
                            "`index` must be present for `INSERT` operation".to_owned(),
                        )
                    })?
                    .try_into()
                    .unwrap();
                let room_id = operation.room_id.clone().ok_or_else(|| {
                    Error::BadResponse(
                        "`room_id` must be present for `INSERT` operation".to_owned(),
                    )
                })?;

                // Index is out of bounds.
                if index > room_list.len() {
                    return Err(Error::BadResponse(format!(
                        "`index` is out of the `room_list`' bounds ({} > {})",
                        index,
                        room_list.len(),
                    )));
                }

                // This `room_id` is being handled, let's remove it from the rooms to handle
                // later.
                rooms_that_have_received_an_update.remove(&room_id);

                // Inserting a `Filled` entry in the room list .
                room_list.insert(index, RoomListEntry::Filled(room_id));
            }

            // Specification says:
            //
            // > Remove a range of entries. Clients MAY persist the invalidated
            // > range for offline support, but they should be treated as empty
            // > when additional operations which concern indexes in the range
            // > arrive from the server.
            v4::SlidingOp::Invalidate => {
                // Extract `start` and `end` from the operation's range.
                let (start, end) = operation
                    .range
                    .ok_or_else(|| {
                        Error::BadResponse(
                            "`range` must be present for `INVALIDATE` operation".to_owned(),
                        )
                    })
                    .map(|(start, end)| {
                        (
                            usize::try_from(start).unwrap(),
                            usize::try_from(end).unwrap().saturating_add(1),
                        )
                    })?;

                // Range is invalid.
                if start > end {
                    return Err(Error::BadResponse(format!(
                        "`range` bounds are invalid ({} > {})",
                        start, end,
                    )));
                }

                // Range is too big.
                if end > room_list.len() {
                    return Err(Error::BadResponse(format!(
                        "`range` is out of the `room_list`' bounds ({} > {})",
                        end,
                        room_list.len(),
                    )));
                }

                let room_entry_range = start..end;

                // Invalidate parts of `room_list`.
                //
                // The room entry index is given by the `room_entry_range` bounds.
                for room_entry_index in room_entry_range {
                    // Invalidating means updating the room list to `Invalidate`.
                    //
                    // If the previous room list entry is `Filled`, it becomes `Invalidated`.
                    // Otherwise, for `Empty` or `Invalidated`, it stays as is.
                    match room_list.get(room_entry_index) {
                        Some(RoomListEntry::Filled(room_id)) => {
                            // This `room_id` is being handled, let's remove it from the rooms to
                            // handle later.
                            rooms_that_have_received_an_update.remove(room_id);

                            room_list.set(
                                room_entry_index,
                                RoomListEntry::Invalidated(room_id.to_owned()),
                            );
                        }

                        Some(RoomListEntry::Invalidated(room_id)) => {
                            // This `room_id` has been handled, let's remove it from the rooms to
                            // handle later.
                            rooms_that_have_received_an_update.remove(room_id);
                        }

                        _ => {}
                    }
                }
            }

            unknown_operation => {
                warn!("Unknown operation occurred: {unknown_operation:?}");
            }
        }
    }

    Ok(())
}

/// The state the [`SlidingSyncList`] is in.
///
/// The lifetime of a `SlidingSyncList` usually starts at `NotLoaded` or
/// `Preloaded` (if it is restored from a cache). When loading rooms in a list,
/// depending of the [`SlidingSyncMode`], it moves to `PartiallyLoaded` or
/// `FullyLoaded`.
///
/// If the client has been offline for a while, though, the `SlidingSyncList`
/// might return back to `PartiallyLoaded` at any point.
#[derive(Debug, Default, Clone, PartialEq, Eq, Serialize, Deserialize)]
pub enum SlidingSyncState {
    /// Sliding Sync has not started to load anything yet.
    #[default]
    NotLoaded,
    /// Sliding Sync has been preloaded, i.e. restored from a cache for example.
    Preloaded,
    /// Updates are received from the loaded rooms, and new rooms are being
    /// fetched in the background.
    PartiallyLoaded,
    /// Updates are received for all the loaded rooms, and all rooms have been
    /// loaded!
    FullyLoaded,
}

/// Builder for a new sliding sync list in selective mode.
///
/// Conveniently allows to add ranges.
#[derive(Clone, Debug, Default)]
pub struct SlidingSyncSelectiveModeBuilder {
    ranges: Ranges,
}

impl SlidingSyncSelectiveModeBuilder {
    /// Create a new `SlidingSyncSelectiveModeBuilder`.
    fn new() -> Self {
        Self::default()
    }

    /// Select a range to fetch.
    pub fn add_range(mut self, range: Range) -> Self {
        self.ranges.push(range);
        self
    }

    /// Select many ranges to fetch.
    pub fn add_ranges(mut self, ranges: Ranges) -> Self {
        self.ranges.extend(ranges);
        self
    }
}

impl From<SlidingSyncSelectiveModeBuilder> for SlidingSyncMode {
    fn from(builder: SlidingSyncSelectiveModeBuilder) -> Self {
        Self::Selective { ranges: builder.ranges }
    }
}

#[derive(Clone, Debug)]
enum WindowedModeBuilderKind {
    Paging,
    Growing,
}

/// Builder for a new sliding sync list in growing/paging mode.
#[derive(Clone, Debug)]
pub struct SlidingSyncWindowedModeBuilder {
    mode: WindowedModeBuilderKind,
    batch_size: u32,
    maximum_number_of_rooms_to_fetch: Option<u32>,
}

impl SlidingSyncWindowedModeBuilder {
    fn new(mode: WindowedModeBuilderKind, batch_size: u32) -> Self {
        Self { mode, batch_size, maximum_number_of_rooms_to_fetch: None }
    }

    /// The maximum number of rooms to fetch.
    pub fn maximum_number_of_rooms_to_fetch(mut self, num: u32) -> Self {
        self.maximum_number_of_rooms_to_fetch = Some(num);
        self
    }
}

impl From<SlidingSyncWindowedModeBuilder> for SlidingSyncMode {
    fn from(builder: SlidingSyncWindowedModeBuilder) -> Self {
        match builder.mode {
            WindowedModeBuilderKind::Paging => Self::Paging {
                batch_size: builder.batch_size,
                maximum_number_of_rooms_to_fetch: builder.maximum_number_of_rooms_to_fetch,
            },
            WindowedModeBuilderKind::Growing => Self::Growing {
                batch_size: builder.batch_size,
                maximum_number_of_rooms_to_fetch: builder.maximum_number_of_rooms_to_fetch,
            },
        }
    }
}

/// How a [`SlidingSyncList`] fetches the data.
#[derive(Debug, Clone, PartialEq, Eq, Serialize, Deserialize)]
pub enum SlidingSyncMode {
    /// Only sync the specific defined windows/ranges.
    Selective {
        /// The specific defined ranges.
        ranges: Ranges,
    },

    /// Fully sync all rooms in the background, page by page of `batch_size`,
    /// like `0..=19`, `20..=39`, 40..=59` etc. assuming the `batch_size` is 20.
    Paging {
        /// The batch size.
        batch_size: u32,

        /// The maximum number of rooms to fetch. `None` to fetch everything
        /// possible.
        maximum_number_of_rooms_to_fetch: Option<u32>,
    },

    /// Fully sync all rooms in the background, with a growing window of
    /// `batch_size`, like `0..=19`, `0..=39`, `0..=59` etc. assuming the
    /// `batch_size` is 20.
    Growing {
        /// The batch size.
        batch_size: u32,

        /// The maximum number of rooms to fetch. `None` to fetch everything
        /// possible.
        maximum_number_of_rooms_to_fetch: Option<u32>,
    },
}

impl Default for SlidingSyncMode {
    fn default() -> Self {
        Self::Selective { ranges: Vec::new() }
    }
}

impl SlidingSyncMode {
    /// Create a `SlidingSyncMode::Selective`.
    pub fn new_selective() -> SlidingSyncSelectiveModeBuilder {
        SlidingSyncSelectiveModeBuilder::new()
    }

    /// Create a `SlidingSyncMode::Paging`.
    pub fn new_paging(batch_size: u32) -> SlidingSyncWindowedModeBuilder {
        SlidingSyncWindowedModeBuilder::new(WindowedModeBuilderKind::Paging, batch_size)
    }

    /// Create a `SlidingSyncMode::Growing`.
    pub fn new_growing(batch_size: u32) -> SlidingSyncWindowedModeBuilder {
        SlidingSyncWindowedModeBuilder::new(WindowedModeBuilderKind::Growing, batch_size)
    }
}

#[cfg(test)]
mod tests {
    use std::{
        cell::Cell,
        sync::{Arc, Mutex},
    };

    use futures_util::StreamExt;
    use imbl::vector;
    use matrix_sdk_test::async_test;
    use ruma::{api::client::sync::sync_events::v4::SlidingOp, room_id, uint};
    use serde_json::json;
    use tokio::{
        spawn,
        sync::{
            broadcast::{channel, error::TryRecvError},
            mpsc::unbounded_channel,
        },
    };

    use super::*;

    macro_rules! assert_json_roundtrip {
        (from $type:ty: $rust_value:expr => $json_value:expr) => {
            let json = serde_json::to_value(&$rust_value).unwrap();
            assert_eq!(json, $json_value);

            let rust: $type = serde_json::from_value(json).unwrap();
            assert_eq!(rust, $rust_value);
        };
    }

    #[async_test]
    async fn test_sliding_sync_list_selective_mode() {
        let (sender, mut receiver) = channel(1);

        // Set range on `Selective`.
        let list = SlidingSyncList::builder("foo")
            .sync_mode(SlidingSyncMode::new_selective().add_range(0..=1).add_range(2..=3))
            .build(sender);

        {
            let mut generator = list.inner.request_generator.write().unwrap();
            assert_eq!(generator.requested_ranges(), &[0..=1, 2..=3]);

            let ranges = generator.generate_next_ranges(None).unwrap();
            assert_eq!(ranges, &[0..=1, 2..=3]);
        }

        // There shouldn't be any internal request to restart the sync loop yet.
        assert!(matches!(receiver.try_recv(), Err(TryRecvError::Empty)));

        list.set_sync_mode(SlidingSyncMode::new_selective().add_range(4..=5));

        {
            let mut generator = list.inner.request_generator.write().unwrap();
            assert_eq!(generator.requested_ranges(), &[4..=5]);

            let ranges = generator.generate_next_ranges(None).unwrap();
            assert_eq!(ranges, &[4..=5]);
        }

        // Setting the sync mode requests exactly one restart of the sync loop.
        assert!(matches!(
            receiver.try_recv(),
            Ok(SlidingSyncInternalMessage::SyncLoopSkipOverCurrentIteration)
        ));
        assert!(matches!(receiver.try_recv(), Err(TryRecvError::Empty)));
    }

    #[test]
    fn test_sliding_sync_list_timeline_limit() {
        let (sender, _receiver) = channel(1);

        let list = SlidingSyncList::builder("foo")
            .sync_mode(SlidingSyncMode::new_selective().add_range(0..=1))
            .timeline_limit(7)
            .build(sender);

        assert_eq!(*list.inner.timeline_limit.read().unwrap(), Some(7));

        list.set_timeline_limit(Some(42));
        assert_eq!(*list.inner.timeline_limit.read().unwrap(), Some(42));

        list.set_timeline_limit(None);
        assert_eq!(*list.inner.timeline_limit.read().unwrap(), None);
    }

    #[test]
    fn test_sliding_sync_get_room_id() {
        let (sender, _receiver) = channel(1);

        let mut list = SlidingSyncList::builder("foo")
            .sync_mode(SlidingSyncMode::new_selective().add_range(0..=1))
            .build(sender);

        let room0 = room_id!("!room0:bar.org");
        let room1 = room_id!("!room1:bar.org");

        // Simulate a request.
        let _ = list.next_request();

        // A new response.
        let sync0: v4::SyncOp = serde_json::from_value(json!({
            "op": SlidingOp::Sync,
            "range": [0, 1],
            "room_ids": [room0, room1],
        }))
        .unwrap();

        list.update(6, &[sync0], &[]).unwrap();

        assert_eq!(list.get_room_id(0), Some(room0.to_owned()));
        assert_eq!(list.get_room_id(1), Some(room1.to_owned()));
        assert_eq!(list.get_room_id(2), None);
    }

    macro_rules! assert_ranges {
        (
            list = $list:ident,
            list_state = $first_list_state:ident,
            maximum_number_of_rooms = $maximum_number_of_rooms:expr,
            $(
                next => {
                    ranges = $( $range_start:literal ..= $range_end:literal ),* ,
                    is_fully_loaded = $is_fully_loaded:expr,
                    list_state = $list_state:ident,
                }
            ),*
            $(,)*
        ) => {
            assert_eq!($list.state(), SlidingSyncState::$first_list_state, "first state");

            $(
                {
                    // Generate a new request.
                    let request = $list.next_request().unwrap();

                    assert_eq!(
                        request.ranges,
                        [
                            $( (uint!( $range_start ), uint!( $range_end )) ),*
                        ],
                        "ranges",
                    );

                    // Fake a response.
                    let _ = $list.update($maximum_number_of_rooms, &[], &[]);

                    assert_eq!(
                        $list.inner.request_generator.read().unwrap().is_fully_loaded(),
                        $is_fully_loaded,
                        "is fully loaded",
                    );
                    assert_eq!(
                        $list.state(),
                        SlidingSyncState::$list_state,
                        "state",
                    );
                }
            )*
        };
    }

    #[test]
    fn test_generator_paging_full_sync() {
        let (sender, _receiver) = channel(1);

        let mut list = SlidingSyncList::builder("testing")
            .sync_mode(SlidingSyncMode::new_paging(10))
            .build(sender);

        assert_ranges! {
            list = list,
            list_state = NotLoaded,
            maximum_number_of_rooms = 25,
            next => {
                ranges = 0..=9,
                is_fully_loaded = false,
                list_state = PartiallyLoaded,
            },
            next => {
                ranges = 10..=19,
                is_fully_loaded = false,
                list_state = PartiallyLoaded,
            },
            // The maximum number of rooms is reached!
            next => {
                ranges = 20..=24,
                is_fully_loaded = true,
                list_state = FullyLoaded,
            },
            // Now it's fully loaded, so the same request must be produced everytime.
            next => {
                ranges = 0..=24, // the range starts at 0 now!
                is_fully_loaded = true,
                list_state = FullyLoaded,
            },
            next => {
                ranges = 0..=24,
                is_fully_loaded = true,
                list_state = FullyLoaded,
            },
        };
    }

    #[test]
    fn test_generator_paging_full_sync_with_a_maximum_number_of_rooms_to_fetch() {
        let (sender, _receiver) = channel(1);

        let mut list = SlidingSyncList::builder("testing")
            .sync_mode(SlidingSyncMode::new_paging(10).maximum_number_of_rooms_to_fetch(22))
            .build(sender);

        assert_ranges! {
            list = list,
            list_state = NotLoaded,
            maximum_number_of_rooms = 25,
            next => {
                ranges = 0..=9,
                is_fully_loaded = false,
                list_state = PartiallyLoaded,
            },
            next => {
                ranges = 10..=19,
                is_fully_loaded = false,
                list_state = PartiallyLoaded,
            },
            // The maximum number of rooms to fetch is reached!
            next => {
                ranges = 20..=21,
                is_fully_loaded = true,
                list_state = FullyLoaded,
            },
            // Now it's fully loaded, so the same request must be produced everytime.
            next => {
                ranges = 0..=21, // the range starts at 0 now!
                is_fully_loaded = true,
                list_state = FullyLoaded,
            },
            next => {
                ranges = 0..=21,
                is_fully_loaded = true,
                list_state = FullyLoaded,
            },
        };
    }

    #[test]
    fn test_generator_growing_full_sync() {
        let (sender, _receiver) = channel(1);

        let mut list = SlidingSyncList::builder("testing")
            .sync_mode(SlidingSyncMode::new_growing(10))
            .build(sender);

        assert_ranges! {
            list = list,
            list_state = NotLoaded,
            maximum_number_of_rooms = 25,
            next => {
                ranges = 0..=9,
                is_fully_loaded = false,
                list_state = PartiallyLoaded,
            },
            next => {
                ranges = 0..=19,
                is_fully_loaded = false,
                list_state = PartiallyLoaded,
            },
            // The maximum number of rooms is reached!
            next => {
                ranges = 0..=24,
                is_fully_loaded = true,
                list_state = FullyLoaded,
            },
            // Now it's fully loaded, so the same request must be produced everytime.
            next => {
                ranges = 0..=24,
                is_fully_loaded = true,
                list_state = FullyLoaded,
            },
            next => {
                ranges = 0..=24,
                is_fully_loaded = true,
                list_state = FullyLoaded,
            },
        };
    }

    #[test]
    fn test_generator_growing_full_sync_with_a_maximum_number_of_rooms_to_fetch() {
        let (sender, _receiver) = channel(1);

        let mut list = SlidingSyncList::builder("testing")
            .sync_mode(SlidingSyncMode::new_growing(10).maximum_number_of_rooms_to_fetch(22))
            .build(sender);

        assert_ranges! {
            list = list,
            list_state = NotLoaded,
            maximum_number_of_rooms = 25,
            next => {
                ranges = 0..=9,
                is_fully_loaded = false,
                list_state = PartiallyLoaded,
            },
            next => {
                ranges = 0..=19,
                is_fully_loaded = false,
                list_state = PartiallyLoaded,
            },
            // The maximum number of rooms is reached!
            next => {
                ranges = 0..=21,
                is_fully_loaded = true,
                list_state = FullyLoaded,
            },
            // Now it's fully loaded, so the same request must be produced everytime.
            next => {
                ranges = 0..=21,
                is_fully_loaded = true,
                list_state = FullyLoaded,
            },
            next => {
                ranges = 0..=21,
                is_fully_loaded = true,
                list_state = FullyLoaded,
            },
        };
    }

    #[test]
    fn test_generator_selective() {
        let (sender, _receiver) = channel(1);

        let mut list = SlidingSyncList::builder("testing")
            .sync_mode(SlidingSyncMode::new_selective().add_range(0..=10).add_range(42..=153))
            .build(sender);

        assert_ranges! {
            list = list,
            list_state = NotLoaded,
            maximum_number_of_rooms = 25,
            // The maximum number of rooms is reached directly!
            next => {
                ranges = 0..=10, 42..=153,
                is_fully_loaded = true,
                list_state = FullyLoaded,
            },
            // Now it's fully loaded, so the same request must be produced everytime.
            next => {
                ranges = 0..=10, 42..=153,
                is_fully_loaded = true,
                list_state = FullyLoaded,
            },
            next => {
                ranges = 0..=10, 42..=153,
                is_fully_loaded = true,
                list_state = FullyLoaded,
            }
        };
    }

    #[tokio::test]
    async fn test_generator_selective_with_modifying_ranges_on_the_fly() {
        let (sender, _receiver) = channel(4);

        let mut list = SlidingSyncList::builder("testing")
            .sync_mode(SlidingSyncMode::new_selective().add_range(0..=10).add_range(42..=153))
            .build(sender);

        assert_ranges! {
            list = list,
            list_state = NotLoaded,
            maximum_number_of_rooms = 25,
            // The maximum number of rooms is reached directly!
            next => {
                ranges = 0..=10, 42..=153,
                is_fully_loaded = true,
                list_state = FullyLoaded,
            },
            // Now it's fully loaded, so the same request must be produced everytime.
            next => {
                ranges = 0..=10, 42..=153,
                is_fully_loaded = true,
                list_state = FullyLoaded,
            },
            next => {
                ranges = 0..=10, 42..=153,
                is_fully_loaded = true,
                list_state = FullyLoaded,
            }
        };

        list.set_sync_mode(SlidingSyncMode::new_selective().add_range(3..=7));

        assert_ranges! {
            list = list,
            list_state = PartiallyLoaded,
            maximum_number_of_rooms = 25,
            next => {
                ranges = 3..=7,
                is_fully_loaded = true,
                list_state = FullyLoaded,
            },
        };

        list.set_sync_mode(SlidingSyncMode::new_selective().add_range(42..=77));

        assert_ranges! {
            list = list,
            list_state = PartiallyLoaded,
            maximum_number_of_rooms = 25,
            next => {
                ranges = 42..=77,
                is_fully_loaded = true,
                list_state = FullyLoaded,
            },
        };

        list.set_sync_mode(SlidingSyncMode::new_selective());

        assert_ranges! {
            list = list,
            list_state = PartiallyLoaded,
            maximum_number_of_rooms = 25,
            next => {
                ranges = ,
                is_fully_loaded = true,
                list_state = FullyLoaded,
            },
        };
    }

    #[async_test]
    async fn test_generator_changing_sync_mode_to_various_modes() {
        let (sender, _receiver) = channel(4);

        let mut list = SlidingSyncList::builder("testing")
            .sync_mode(SlidingSyncMode::new_selective().add_range(0..=10).add_range(42..=153))
            .build(sender);

        assert_ranges! {
            list = list,
            list_state = NotLoaded,
            maximum_number_of_rooms = 25,
            // The maximum number of rooms is reached directly!
            next => {
                ranges = 0..=10, 42..=153,
                is_fully_loaded = true,
                list_state = FullyLoaded,
            },
            // Now it's fully loaded, so the same request must be produced everytime.
            next => {
                ranges = 0..=10, 42..=153,
                is_fully_loaded = true,
                list_state = FullyLoaded,
            },
            next => {
                ranges = 0..=10, 42..=153,
                is_fully_loaded = true,
                list_state = FullyLoaded,
            }
        };

        // Changing from `Selective` to `Growing`.
        list.set_sync_mode(SlidingSyncMode::new_growing(10));

        assert_ranges! {
            list = list,
            list_state = PartiallyLoaded, // we had some partial state, but we can't be sure it's fully loaded until the next request
            maximum_number_of_rooms = 25,
            next => {
                ranges = 0..=9,
                is_fully_loaded = false,
                list_state = PartiallyLoaded,
            },
            next => {
                ranges = 0..=19,
                is_fully_loaded = false,
                list_state = PartiallyLoaded,
            },
            // The maximum number of rooms is reached!
            next => {
                ranges = 0..=24,
                is_fully_loaded = true,
                list_state = FullyLoaded,
            },
            // Now it's fully loaded, so the same request must be produced everytime.
            next => {
                ranges = 0..=24,
                is_fully_loaded = true,
                list_state = FullyLoaded,
            },
            next => {
                ranges = 0..=24,
                is_fully_loaded = true,
                list_state = FullyLoaded,
            },
        };

        // Changing from `Growing` to `Paging`.
        list.set_sync_mode(SlidingSyncMode::new_paging(10));

        assert_ranges! {
            list = list,
            list_state = PartiallyLoaded, // we had some partial state, but we can't be sure it's fully loaded until the next request
            maximum_number_of_rooms = 25,
            next => {
                ranges = 0..=9,
                is_fully_loaded = false,
                list_state = PartiallyLoaded,
            },
            next => {
                ranges = 10..=19,
                is_fully_loaded = false,
                list_state = PartiallyLoaded,
            },
            // The maximum number of rooms is reached!
            next => {
                ranges = 20..=24,
                is_fully_loaded = true,
                list_state = FullyLoaded,
            },
            // Now it's fully loaded, so the same request must be produced everytime.
            next => {
                ranges = 0..=24, // the range starts at 0 now!
                is_fully_loaded = true,
                list_state = FullyLoaded,
            },
            next => {
                ranges = 0..=24,
                is_fully_loaded = true,
                list_state = FullyLoaded,
            },
        };

        // Changing from `Paging` to `Selective`.
        list.set_sync_mode(SlidingSyncMode::new_selective());

        assert_eq!(list.state(), SlidingSyncState::PartiallyLoaded); // we had some partial state, but we can't be sure it's fully loaded until the
                                                                     // next request

        // We need to update the ranges, of course, as they are not managed
        // automatically anymore.
        list.set_sync_mode(SlidingSyncMode::new_selective().add_range(0..=100));

        assert_ranges! {
            list = list,
            list_state = PartiallyLoaded, // we had some partial state, but we can't be sure it's fully loaded until the next request
            maximum_number_of_rooms = 25,
            // The maximum number of rooms is reached directly!
            next => {
                ranges = 0..=100,
                is_fully_loaded = true,
                list_state = FullyLoaded,
            },
            // Now it's fully loaded, so the same request must be produced everytime.
            next => {
                ranges = 0..=100,
                is_fully_loaded = true,
                list_state = FullyLoaded,
            },
            next => {
                ranges = 0..=100,
                is_fully_loaded = true,
                list_state = FullyLoaded,
            }
        };
    }

    #[tokio::test]
    #[allow(clippy::await_holding_lock)]
    async fn test_sliding_sync_inner_update_state_room_list_and_maximum_number_of_rooms() {
        let (sender, _receiver) = channel(1);

        let mut list = SlidingSyncList::builder("foo")
            .sync_mode(SlidingSyncMode::new_selective().add_range(0..=3))
            .build(sender);

        assert_eq!(**list.inner.maximum_number_of_rooms.read().unwrap(), None);
        assert_eq!(list.inner.room_list.read().unwrap().len(), 0);

        let room0 = room_id!("!room0:bar.org");
        let room1 = room_id!("!room1:bar.org");
        let room2 = room_id!("!room2:bar.org");
        let room3 = room_id!("!room3:bar.org");
        let room4 = room_id!("!room4:bar.org");

        // Initial range.
        for _ in 0..=1 {
            // Simulate a request.
            let _ = list.next_request();

            // A new response.
            let sync: v4::SyncOp = serde_json::from_value(json!({
                "op": SlidingOp::Sync,
                "range": [0, 2],
                "room_ids": [room0, room1, room2],
            }))
            .unwrap();

            let new_changes = list.update(5, &[sync], &[]).unwrap();

            assert!(new_changes);

            // The `maximum_number_of_rooms` has been updated as expected.
            assert_eq!(**list.inner.maximum_number_of_rooms.read().unwrap(), Some(5));

            // The `room_list` has the correct size and contains expected room entries.
            let room_list = list.inner.room_list.read().unwrap();

            assert_eq!(room_list.len(), 5);
            assert_eq!(
                **room_list,
                vector![
                    RoomListEntry::Filled(room0.to_owned()),
                    RoomListEntry::Filled(room1.to_owned()),
                    RoomListEntry::Filled(room2.to_owned()),
                    RoomListEntry::Empty,
                    RoomListEntry::Empty,
                ]
            );
        }

        let (_, mut room_list_stream) = list.room_list_stream();
        let (room_list_stream_sender, mut room_list_stream_receiver) = unbounded_channel();

        spawn(async move {
            while let Some(diff) = room_list_stream.next().await {
                room_list_stream_sender.send(diff).unwrap();
            }
        });

        // Simulate a request.
        let _ = list.next_request();

        // A new response.
        let sync: v4::SyncOp = serde_json::from_value(json!({
            "op": SlidingOp::Sync,
            "range": [3, 4],
            "room_ids": [room3, room4],
        }))
        .unwrap();

        let new_changes = list
            .update(
                5,
                &[sync],
                // Let's imagine `room2` has received an update, but its position doesn't
                // change.
                &[room3.to_owned(), room4.to_owned(), room2.to_owned()],
            )
            .unwrap();

        assert!(new_changes);

        // The `maximum_number_of_rooms` has been updated as expected.
        assert_eq!(**list.inner.maximum_number_of_rooms.read().unwrap(), Some(5));

        // The `room_list` has the correct size and contains expected room entries.
        let room_list = list.inner.room_list.read().unwrap();

        assert_eq!(room_list.len(), 5);
        assert_eq!(
            **room_list,
            vector![
                RoomListEntry::Filled(room0.to_owned()),
                RoomListEntry::Filled(room1.to_owned()),
                RoomListEntry::Filled(room2.to_owned()),
                RoomListEntry::Filled(room3.to_owned()),
                RoomListEntry::Filled(room4.to_owned()),
            ]
        );

        // Wait for “diff” to be generated.
        // Why this? Because the following `assert_eq` are using `try_recv()` instead of
        // recv().await`, so that a missing “diff” doesn't make the test to hang
        // forever.
        tokio::time::sleep(std::time::Duration::from_millis(100)).await;

        // `room3` has been modified by a `SYNC` operation.
        assert_eq!(
            room_list_stream_receiver.try_recv(),
            Ok(VectorDiff::Set { index: 3, value: RoomListEntry::Filled(room3.to_owned()) })
        );
        // `room4` has been modified by a `SYNC` operation.
        assert_eq!(
            room_list_stream_receiver.try_recv(),
            Ok(VectorDiff::Set { index: 4, value: RoomListEntry::Filled(room4.to_owned()) })
        );
        // `room2` has been modified by another update (like a new event).
        assert_eq!(
            room_list_stream_receiver.try_recv(),
            Ok(VectorDiff::Set { index: 2, value: RoomListEntry::Filled(room2.to_owned()) })
        );
    }

    #[test]
    fn test_sliding_sync_mode_serialization() {
        assert_json_roundtrip!(
            from SlidingSyncMode: SlidingSyncMode::from(SlidingSyncMode::new_paging(1).maximum_number_of_rooms_to_fetch(2)) => json!({
                "Paging": {
                    "batch_size": 1,
                    "maximum_number_of_rooms_to_fetch": 2
                }
            })
        );
        assert_json_roundtrip!(
            from SlidingSyncMode: SlidingSyncMode::from(SlidingSyncMode::new_growing(1).maximum_number_of_rooms_to_fetch(2)) => json!({
                "Growing": {
                    "batch_size": 1,
                    "maximum_number_of_rooms_to_fetch": 2
                }
            })
        );
        assert_json_roundtrip!(from SlidingSyncMode: SlidingSyncMode::from(SlidingSyncMode::new_selective()) => json!({
                "Selective": {
                    "ranges": []
                }
            })
        );
    }

    #[test]
    fn test_sliding_sync_state_serialization() {
        assert_json_roundtrip!(from SlidingSyncState: SlidingSyncState::NotLoaded => json!("NotLoaded"));
        assert_json_roundtrip!(from SlidingSyncState: SlidingSyncState::Preloaded => json!("Preloaded"));
        assert_json_roundtrip!(from SlidingSyncState: SlidingSyncState::PartiallyLoaded => json!("PartiallyLoaded"));
        assert_json_roundtrip!(from SlidingSyncState: SlidingSyncState::FullyLoaded => json!("FullyLoaded"));
    }

    macro_rules! entries {
        ( @_ [ E $( , $( $rest:tt )* )? ] [ $( $accumulator:tt )* ] ) => {
            entries!( @_ [ $( $( $rest )* )? ] [ $( $accumulator )* RoomListEntry::Empty, ] )
        };

        ( @_ [ F( $room_id:literal ) $( , $( $rest:tt )* )? ] [ $( $accumulator:tt )* ] ) => {
            entries!( @_ [ $( $( $rest )* )? ] [ $( $accumulator )* RoomListEntry::Filled(room_id!( $room_id ).to_owned()), ] )
        };

        ( @_ [ I( $room_id:literal ) $( , $( $rest:tt )* )? ] [ $( $accumulator:tt )* ] ) => {
            entries!( @_ [ $( $( $rest )* )? ] [ $( $accumulator )* RoomListEntry::Invalidated(room_id!( $room_id ).to_owned()), ] )
        };

        ( @_ [] [ $( $accumulator:tt )* ] ) => {
            vector![ $( $accumulator )* ]
        };

        ( $( $all:tt )* ) => {
            entries!( @_ [ $( $all )* ] [] )
        };
    }

    macro_rules! assert_sync_operations {
        (
            $assert_description:literal :
            room_list = [ $( $room_list_entries:tt )* ],
            sync_operations = [
                $(
                    { $( $operation:tt )+ }
                ),*
                $(,)?
            ]
            $( , rooms = [ $( $rooms:literal ),* ] )?
            $(,)?
            =>
            result = $result:tt,
            room_list = [ $( $expected_room_list_entries:tt )* ]
            $( , rooms = [ $( $expected_rooms:literal ),* ] )?
            $(,)?
        ) => {
            let mut room_list = ObservableVector::from(entries![ $( $room_list_entries )* ]);
            let operations: &[v4::SyncOp] = &[
                $(
                    serde_json::from_value(json!({
                        $( $operation )+
                    })).unwrap()
                ),*
            ];

            let mut rooms_that_have_received_an_update = HashSet::<OwnedRoomId>::new();

            $(
                {
                    $(
                        rooms_that_have_received_an_update.insert(room_id!( $rooms ).to_owned());
                    )*
                }
            )?

            let result = apply_sync_operations(operations, &mut room_list, &mut rooms_that_have_received_an_update);

            assert!(result.$result(), "{}; assert the `Result`", $assert_description);
            assert_eq!(
                *room_list,
                entries![ $( $expected_room_list_entries )* ],
                "{}; asserting the `room_list`",
                $assert_description,
            );

            $(
                #[allow(unused_mut)]
                let mut expected_rooms_that_have_received_an_update = HashSet::<OwnedRoomId>::new();

                {
                    $(
                        expected_rooms_that_have_received_an_update.insert(room_id!( $expected_rooms ).to_owned());
                    )*
                }

                assert_eq!(
                    rooms_that_have_received_an_update,
                    expected_rooms_that_have_received_an_update,
                    "{}; asserting the rooms that have received an update",
                    $assert_description,
                );
            )?
        };
    }

    #[test]
    fn test_sync_operations_sync() {
        assert_sync_operations! {
            "All room list is updated":
            room_list = [E, E, E, F("!r3:x.y")],
            sync_operations = [
                {
                    "op": SlidingOp::Sync,
                    "range": [0, 2],
                    "room_ids": ["!r0:x.y", "!r1:x.y", "!r2:x.y"],
                }
            ],
            rooms = ["!r0:x.y", "!r1:x.y", "!r2:x.y", "!r3:x.y"], // `r3` has received an update, but its position didn't change
            =>
            result = is_ok,
            room_list = [F("!r0:x.y"), F("!r1:x.y"), F("!r2:x.y"), F("!r3:x.y")],
            rooms = ["!r3:x.y"],
        };

        assert_sync_operations! {
            "Partial update":
            room_list = [E, E, E],
            sync_operations = [
                {
                    "op": SlidingOp::Sync,
                    "range": [0, 1],
                    "room_ids": ["!r0:x.y", "!r1:x.y"],
                }
            ]
            =>
            result = is_ok,
            room_list = [F("!r0:x.y"), F("!r1:x.y"), E],
        };

        assert_sync_operations! {
            "Partial update":
            room_list = [E, E, E],
            sync_operations = [
                {
                    "op": SlidingOp::Sync,
                    "range": [1, 2],
                    "room_ids": ["!r1:x.y", "!r2:x.y"],
                }
            ]
            =>
            result = is_ok,
            room_list = [E, F("!r1:x.y"), F("!r2:x.y")],
        };

        assert_sync_operations! {
            "The range returned by the server is too large compared to the `room_ids`":
            room_list = [E],
            sync_operations = [
                {
                    "op": SlidingOp::Sync,
                    "range": [0, 2], // <- it should be [0, 0]
                    "room_ids": ["!r0:x.y"],
                }
            ]
            =>
            result = is_err,
            room_list = [E],
        };

        assert_sync_operations! {
            "Missing `range`":
            room_list = [E, E, E],
            sync_operations = [
                {
                    "op": SlidingOp::Sync,
                    "room_ids": ["!r0:x.y", "!r1:x.y"],
                }
            ]
            =>
            result = is_err,
            room_list = [E, E, E],
        };

        assert_sync_operations! {
            "Invalid `range`":
            room_list = [E, E, E],
            sync_operations = [
                {
                    "op": SlidingOp::Sync,
                    "range": [2, 0],
                    "room_ids": ["!r0:x.y", "!r1:x.y"],
                }
            ]
            =>
            result = is_err,
            room_list = [E, E, E],
        };

        assert_sync_operations! {
            "Missing `room_ids`":
            room_list = [E, E, E],
            sync_operations = [
                {
                    "op": SlidingOp::Sync,
                    "range": [0, 2],
                }
            ]
            =>
            result = is_err,
            room_list = [E, E, E],
        };

        assert_sync_operations! {
            "Out of bounds operation":
            room_list = [E, F("!r1:x.y"), E],
            sync_operations = [
                {
                    "op": SlidingOp::Sync,
                    "range": [2, 3],
                    "room_ids": ["!r1:x.y", "!r2:x.y"],
                }
            ]
            =>
            result = is_err,
            room_list = [E, F("!r1:x.y"), E],
        };

        assert_sync_operations! {
            "The server replies with a particular range, but some room IDs are missing":
            room_list = [E, E, E],
            sync_operations = [
                {
                    "op": SlidingOp::Sync,
                    "range": [0, 2],
                    "room_ids": ["!r0:x.y" /* items are missing here! */],
                }
            ]
            =>
            result = is_err,
            room_list = [E, E, E],
        };

        assert_sync_operations! {
            "The server replies with a particular range, but there is too much room IDs":
            room_list = [E, E, E],
            sync_operations = [
                {
                    "op": SlidingOp::Sync,
                    "range": [0, 1],
                    "room_ids": ["!r0:x.y", "!r1:x.y", "!extra:x.y"],
                }
            ]
            =>
            result = is_err,
            room_list = [E, E, E],
        };
    }

    #[test]
    fn test_sync_operations_delete() {
        assert_sync_operations! {
            "Delete a room entry in the middle":
            room_list = [F("!r0:x.y"), F("!r1:x.y"), F("!r2:x.y")],
            sync_operations = [
                {
                    "op": SlidingOp::Delete,
                    "index": 1,
                }
            ],
            rooms = ["!r0:x.y", "!r1:x.y"], // `r0` has also received an update.
            =>
            result = is_ok,
            room_list = [F("!r0:x.y"), F("!r2:x.y")],
            rooms = ["!r0:x.y"],
        };

        assert_sync_operations! {
            "Delete a room entry at the beginning":
            room_list = [F("!r0:x.y"), F("!r1:x.y"), F("!r2:x.y")],
            sync_operations = [
                {
                    "op": SlidingOp::Delete,
                    "index": 0,
                }
            ]
            =>
            result = is_ok,
            room_list = [F("!r1:x.y"), F("!r2:x.y")],
        };

        assert_sync_operations! {
            "Delete a room entry at the end":
            room_list = [F("!r0:x.y"), F("!r1:x.y"), F("!r2:x.y")],
            sync_operations = [
                {
                    "op": SlidingOp::Delete,
                    "index": 2,
                }
            ]
            =>
            result = is_ok,
            room_list = [F("!r0:x.y"), F("!r1:x.y")],
        };

        assert_sync_operations! {
            "Delete an out of bounds room entry":
            room_list = [F("!r0:x.y"), F("!r1:x.y"), F("!r2:x.y")],
            sync_operations = [
                {
                    "op": SlidingOp::Delete,
                    "index": 3,
                }
            ]
            =>
            result = is_ok, // <- that's surprising, see the code for more explanations!
            room_list = [F("!r0:x.y"), F("!r1:x.y"), F("!r2:x.y")],
        };
    }

    #[test]
    fn test_sync_operations_insert() {
        assert_sync_operations! {
            "Insert a room entry in the middle":
            room_list = [E, E, E],
            sync_operations = [
                {
                    "op": SlidingOp::Insert,
                    "index": 1,
                    "room_id": "!r1:x.y",
                }
            ],
            rooms = ["!r0:x.y", "!r1:x.y"], // `r0` has also received an update.
            =>
            result = is_ok,
            room_list = [E, F("!r1:x.y"), E, E],
            rooms = ["!r0:x.y"],
        };

        assert_sync_operations! {
            "Insert a room entry at the beginning":
            room_list = [E, E, E],
            sync_operations = [
                {
                    "op": SlidingOp::Insert,
                    "index": 0,
                    "room_id": "!r0:x.y",
                }
            ]
            =>
            result = is_ok,
            room_list = [F("!r0:x.y"), E, E, E],
        };

        assert_sync_operations! {
            "Insert a room entry at the end":
            room_list = [E, E, E],
            sync_operations = [
                {
                    "op": SlidingOp::Insert,
                    "index": 3,
                    "room_id": "!r3:x.y",
                }
            ]
            =>
            result = is_ok,
            room_list = [E, E, E, F("!r3:x.y")],
        };

        assert_sync_operations! {
            "Insert an out of bounds room entry":
            room_list = [E, F("!r1:x.y"), E],
            sync_operations = [
                {
                    "op": SlidingOp::Insert,
                    "index": 4,
                    "room_id": "!r4:x.y",
                }
            ]
            =>
            result = is_err,
            room_list = [E, F("!r1:x.y"), E],
        };
    }

    #[test]
    fn test_sync_operations_invalidate() {
        assert_sync_operations! {
            "Invalidating an empty room":
            room_list = [E, F("!r1:x.y")],
            sync_operations = [
                {
                    "op": SlidingOp::Invalidate,
                    "range": [0, 0],
                }
            ],
            rooms = ["!r1:x.y"], // `r1` has also received an update.
            =>
            result = is_ok,
            room_list = [E, F("!r1:x.y")],
            rooms = ["!r1:x.y"],
        };

        assert_sync_operations! {
            "Invalidating a filled room":
            room_list = [F("!r0:x.y"), F("!r1:x.y")],
            sync_operations = [
                {
                    "op": SlidingOp::Invalidate,
                    "range": [0, 0],
                }
            ],
            rooms = ["!r0:x.y", "!r1:x.y"], // `r1` has also received an update.
            =>
            result = is_ok,
            room_list = [I("!r0:x.y"), F("!r1:x.y")],
            rooms = ["!r1:x.y"],
        };

        assert_sync_operations! {
            "Invalidating an invalidated room":
            room_list = [I("!r0:x.y"), F("!r1:x.y")],
            sync_operations = [
                {
                    "op": SlidingOp::Invalidate,
                    "range": [0, 0],
                }
            ],
            rooms = ["!r0:x.y", "!r1:x.y"], // `r1` has also received an update.
            =>
            result = is_ok,
            room_list = [I("!r0:x.y"), F("!r1:x.y")],
            rooms = ["!r1:x.y"],
        };

        assert_sync_operations! {
            "Partial update from the beginning":
            room_list = [F("!r0:x.y"), F("!r1:x.y"), F("!r2:x.y")],
            sync_operations = [
                {
                    "op": SlidingOp::Invalidate,
                    "range": [0, 1],
                }
            ]
            =>
            result = is_ok,
            room_list = [I("!r0:x.y"), I("!r1:x.y"), F("!r2:x.y")],
        };

        assert_sync_operations! {
            "Partial update from the end":
            room_list = [F("!r0:x.y"), F("!r1:x.y"), F("!r2:x.y")],
            sync_operations = [
                {
                    "op": SlidingOp::Invalidate,
                    "range": [1, 2],
                }
            ]
            =>
            result = is_ok,
            room_list = [F("!r0:x.y"), I("!r1:x.y"), I("!r2:x.y")],
        };

        assert_sync_operations! {
            "Full update":
            room_list = [F("!r0:x.y"), F("!r1:x.y"), F("!r2:x.y")],
            sync_operations = [
                {
                    "op": SlidingOp::Invalidate,
                    "range": [0, 2],
                }
            ]
            =>
            result = is_ok,
            room_list = [I("!r0:x.y"), I("!r1:x.y"), I("!r2:x.y")],
        };

        assert_sync_operations! {
            "The range returned by the server is too large compared to the `room_lists`":
            room_list = [F("!r0:x.y")],
            sync_operations = [
                {
                    "op": SlidingOp::Invalidate,
                    "range": [0, 9], // <- it should be [0, 0]
                }
            ]
            =>
            result = is_err,
            room_list = [F("!r0:x.y")],
        };

        assert_sync_operations! {
            "Missing `range`":
            room_list = [F("!r0:x.y"), F("!r1:x.y"), F("!r2:x.y")],
            sync_operations = [
                {
                    "op": SlidingOp::Delete,
                }
            ]
            =>
            result = is_err,
            room_list = [F("!r0:x.y"), F("!r1:x.y"), F("!r2:x.y")],
        };

        assert_sync_operations! {
            "Invalid `range`":
            room_list = [F("!r0:x.y"), F("!r1:x.y"), F("!r2:x.y")],
            sync_operations = [
                {
                    "op": SlidingOp::Delete,
                    "range": [12, 0],
                }
            ]
            =>
            result = is_err,
            room_list = [F("!r0:x.y"), F("!r1:x.y"), F("!r2:x.y")],
        };

        assert_sync_operations! {
            "Out of bounds operation":
            room_list = [F("!r0:x.y"), F("!r1:x.y"), F("!r2:x.y")],
            sync_operations = [
                {
                    "op": SlidingOp::Delete,
                    "range": [2, 3],
                }
            ]
            =>
            result = is_err,
            room_list = [F("!r0:x.y"), F("!r1:x.y"), F("!r2:x.y")],
        };
    }

    #[test]
    fn test_once_built() {
        let (sender, _receiver) = channel(1);

        let probe = Arc::new(Mutex::new(Cell::new(false)));
        let probe_clone = probe.clone();

        let _list = SlidingSyncList::builder("testing")
            .once_built(move |list| {
                let mut probe_lock = probe.lock().unwrap();
                *probe_lock.get_mut() = true;

                list
            })
            .build(sender);

        let probe_lock = probe_clone.lock().unwrap();
        assert!(probe_lock.get());
    }
}<|MERGE_RESOLUTION|>--- conflicted
+++ resolved
@@ -304,14 +304,12 @@
     /// [`SlidingSyncInner::internal_channel`] to learn more.
     sliding_sync_internal_channel_sender: Sender<SlidingSyncInternalMessage>,
 
-<<<<<<< HEAD
-    #[cfg(any(test, feature = "testing"))]
-    sync_mode: StdRwLock<SlidingSyncMode>,
-=======
     /// The `bump_event_types` field. See
     /// [`SlidingSyncListBuilder::bump_event_types`] to learn more.
     bump_event_types: Vec<TimelineEventType>,
->>>>>>> 9148eaae
+
+    #[cfg(any(test, feature = "testing"))]
+    sync_mode: StdRwLock<SlidingSyncMode>,
 }
 
 impl SlidingSyncListInner {
