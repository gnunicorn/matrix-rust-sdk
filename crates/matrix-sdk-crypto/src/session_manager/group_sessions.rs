--- conflicted
+++ resolved
@@ -588,13 +588,7 @@
 #[cfg(test)]
 mod test {
     use std::ops::Deref;
-
-<<<<<<< HEAD
-    use matrix_sdk_common::uuid::Uuid;
     use matrix_sdk_test::{async_test, response_from_file};
-=======
-    use matrix_sdk_test::response_from_file;
->>>>>>> 8a979362
     use ruma::{
         api::{
             client::r0::keys::{claim_keys, get_keys},
