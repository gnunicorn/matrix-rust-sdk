--- conflicted
+++ resolved
@@ -1451,10 +1451,10 @@
         sync_settings: SyncSettings<'_>,
     ) -> Result<sync_events::Response> {
         let request = assign!(sync_events::Request::new(), {
-            filter: sync_settings.filter,
+            filter: sync_settings.filter.as_ref(),
             since: sync_settings.token.as_deref(),
             full_state: sync_settings.full_state,
-            set_presence: PresenceState::Online,
+            set_presence: &PresenceState::Online,
             timeout: sync_settings.timeout,
         });
 
@@ -1551,7 +1551,7 @@
         C: Future<Output = LoopCtrl>,
     {
         let mut sync_settings = sync_settings;
-        let filter = sync_settings.filter;
+        let filter = sync_settings.filter.clone();
         let mut last_sync_time: Option<Instant> = None;
 
         if sync_settings.token.is_none() {
@@ -1636,7 +1636,7 @@
                     .expect("No sync token found after initial sync"),
             );
             if let Some(f) = filter.as_ref() {
-                sync_settings = sync_settings.filter(*f);
+                sync_settings = sync_settings.filter(f.clone());
             }
         }
     }
@@ -1816,9 +1816,6 @@
         }))
     }
 
-<<<<<<< HEAD
-    /// TODO
-=======
     /// Create and upload a new cross signing identity.
     ///
     /// # Arguments
@@ -1871,7 +1868,6 @@
     ///     }
     /// }
     /// # })
->>>>>>> 11fcf5c4
     #[cfg(feature = "encryption")]
     #[cfg_attr(feature = "docs", doc(cfg(encryption)))]
     pub async fn bootstrap_cross_signing(&self, auth_data: Option<AuthData<'_>>) -> Result<()> {
@@ -1883,11 +1879,6 @@
 
         let (request, signature_request) = olm.bootstrap_cross_signing(false).await?;
 
-<<<<<<< HEAD
-        println!("HELLOOO MAKING REQUEST {:#?}", request);
-
-=======
->>>>>>> 11fcf5c4
         let request = UploadSigningKeysRequest {
             auth: auth_data,
             master_key: request.master_key,
