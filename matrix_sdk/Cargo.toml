[package]
authors = ["Damir Jelić <poljar@termina.org.uk>"]
description = "A high level Matrix client-server library."
edition = "2018"
homepage = "https://github.com/matrix-org/matrix-rust-sdk"
keywords = ["matrix", "chat", "messaging", "ruma", "nio"]
license = "Apache-2.0"
name = "matrix-sdk"
readme = "README.md"
repository = "https://github.com/matrix-org/matrix-rust-sdk"
version = "0.1.0"

[package.metadata.docs.rs]
features = ["docs"]
rustdoc-args = ["--cfg", "feature=\"docs\""]

[features]
default = ["encryption", "sqlite_cryptostore", "messages", "native-tls"]

messages = ["matrix-sdk-base/messages"]
encryption = ["matrix-sdk-base/encryption", "dashmap"]
sqlite_cryptostore = ["matrix-sdk-base/sqlite_cryptostore"]
unstable-synapse-quirks = ["matrix-sdk-base/unstable-synapse-quirks"]
native-tls = ["reqwest/native-tls"]
rustls-tls = ["reqwest/rustls-tls"]
socks = ["reqwest/socks"]

docs = ["encryption", "sqlite_cryptostore", "messages"]

[dependencies]
<<<<<<< HEAD
async-trait = "0.1.41"
dashmap = { version = "3.11.10", optional = true }
futures = "0.3.6"
http = "0.2.1"
serde_json = "1.0.59"
thiserror = "1.0.21"
tracing = "0.1.21"
url = "2.1.1"
zeroize = "1.1.1"
=======
dashmap = { version = "4.0.1", optional = true }
http = "0.2.2"
serde_json = "1.0.61"
thiserror = "1.0.23"
tracing = "0.1.22"
url = "2.2.0"
zeroize = "1.2.0"
>>>>>>> 60950044
mime = "0.3.16"

matrix-sdk-common = { version = "0.1.0", path = "../matrix_sdk_common" }

[dependencies.matrix-sdk-base]
version = "0.1.0"
path = "../matrix_sdk_base"
default_features = false

[dependencies.reqwest]
version = "0.10.10"
default_features = false

[dependencies.tracing-futures]
version = "0.2.4"
default-features = false
features = ["std", "std-future"]

[target.'cfg(not(target_arch = "wasm32"))'.dependencies]
futures-timer = "3.0.2"

[target.'cfg(not(target_arch = "wasm32"))'.dependencies.tokio]
version = "0.2.24"
default-features = false
features = ["fs", "blocking"]

[target.'cfg(target_arch = "wasm32")'.dependencies.futures-timer]
version = "3.0.2"
features = ["wasm-bindgen"]

[dev-dependencies]
async-std = { version = "1.8.0", features = ["unstable"] }
dirs = "3.0.1"
matrix-sdk-test = { version = "0.1.0", path = "../matrix_sdk_test" }
tokio = { version = "0.2.24", default-features = false, features = ["rt-threaded", "macros"] }
serde_json = "1.0.61"
tracing-subscriber = "0.2.15"
tempfile = "3.1.0"
mockito = "0.28.0"
lazy_static = "1.4.0"
<<<<<<< HEAD
=======
futures = "0.3.8"
>>>>>>> 60950044

[[example]]
name = "emoji_verification"
required-features = ["encryption"]<|MERGE_RESOLUTION|>--- conflicted
+++ resolved
@@ -28,25 +28,14 @@
 docs = ["encryption", "sqlite_cryptostore", "messages"]
 
 [dependencies]
-<<<<<<< HEAD
-async-trait = "0.1.41"
-dashmap = { version = "3.11.10", optional = true }
-futures = "0.3.6"
-http = "0.2.1"
-serde_json = "1.0.59"
-thiserror = "1.0.21"
-tracing = "0.1.21"
-url = "2.1.1"
-zeroize = "1.1.1"
-=======
 dashmap = { version = "4.0.1", optional = true }
+futures = "0.3.8"
 http = "0.2.2"
 serde_json = "1.0.61"
 thiserror = "1.0.23"
 tracing = "0.1.22"
 url = "2.2.0"
 zeroize = "1.2.0"
->>>>>>> 60950044
 mime = "0.3.16"
 
 matrix-sdk-common = { version = "0.1.0", path = "../matrix_sdk_common" }
@@ -87,10 +76,6 @@
 tempfile = "3.1.0"
 mockito = "0.28.0"
 lazy_static = "1.4.0"
-<<<<<<< HEAD
-=======
-futures = "0.3.8"
->>>>>>> 60950044
 
 [[example]]
 name = "emoji_verification"
