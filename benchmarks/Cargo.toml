--- conflicted
+++ resolved
@@ -11,13 +11,8 @@
 criterion = { version = "0.3.5", features = ["async", "async_tokio", "html_reports"] }
 matrix-sdk-crypto = { path = "../crates/matrix-sdk-crypto", version = "0.5.0" }
 matrix-sdk-sled = { path = "../crates/matrix-sdk-sled", version = "0.1.0", default-features = false, features = ["crypto-store"] }
-<<<<<<< HEAD
 matrix-sdk-test = { path = "../testing/matrix-sdk-test", version = "0.5.0" }
-ruma = { git = "https://github.com/ruma/ruma", rev = "7ec599e83d8ba6b2ace9e4fe184fc7560b0ff6ae" }
-=======
-matrix-sdk-test = { path = "../crates/matrix-sdk-test", version = "0.5.0" }
 ruma = { git = "https://github.com/ruma/ruma", rev = "ca8c66c885241a7ba3805399604eda4a38979f6b" }
->>>>>>> d68b6ea6
 serde_json = "1.0.79"
 tempfile = "3.3.0"
 tokio = { version = "1.17.0", default-features = false, features = ["rt-multi-thread"] }
