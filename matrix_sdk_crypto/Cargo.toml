[package]
authors = ["Damir Jelić <poljar@termina.org.uk>"]
description = "Matrix encryption library"
edition = "2018"
homepage = "https://github.com/matrix-org/matrix-rust-sdk"
keywords = ["matrix", "chat", "messaging", "ruma", "nio"]
license = "Apache-2.0"
name = "matrix-sdk-crypto"
readme = "README.md"
repository = "https://github.com/matrix-org/matrix-rust-sdk"
version = "0.2.0"

[package.metadata.docs.rs]
features = ["docs"]
rustdoc-args = ["--cfg", "feature=\"docs\""]

[features]
default = []
sled_cryptostore = ["sled"]
docs = ["sled_cryptostore"]

[dependencies]
matrix-sdk-common = { version = "0.2.0", path = "../matrix_sdk_common" }

olm-rs = { version = "1.0.0", features = ["serde"] }
<<<<<<< HEAD
getrandom = "0.2.1"
rand = "0.7"
serde = { version = "1.0.119", features = ["derive", "rc"] }
=======
getrandom = "0.2.2"
serde = { version = "1.0.122", features = ["derive", "rc"] }
>>>>>>> b66c6669
serde_json = "1.0.61"
zeroize = { version = "1.2.0", features = ["zeroize_derive"] }

# Misc dependencies
sled = { version = "0.34.6", optional = true }
thiserror = "1.0.23"
tracing = "0.1.22"
atomic = "0.5.0"
dashmap = "4.0.2"
sha2 = "0.9.2"
aes-gcm = "0.8.0"
aes-ctr = "0.6.0"
ed25519-dalek = "1.0.1"
pbkdf2 = { version = "0.6.0", default-features = false }
hmac = "0.10.1"
base64 = "0.13.0"
byteorder = "1.4.2"

[dev-dependencies]
tokio = { version = "1.1.0", default-features = false, features = ["rt-multi-thread", "macros"] }
futures = "0.3.12"
proptest = "0.10.1"
serde_json = "1.0.61"
tempfile = "3.2.0"
http = "0.2.3"
matrix-sdk-test = { version = "0.2.0", path = "../matrix_sdk_test" }
indoc = "1.0.3"
criterion = { version = "0.3.4", features = ["async", "async_futures", "html_reports"] }

[[bench]]
name = "crypto_bench"
harness = false<|MERGE_RESOLUTION|>--- conflicted
+++ resolved
@@ -23,14 +23,9 @@
 matrix-sdk-common = { version = "0.2.0", path = "../matrix_sdk_common" }
 
 olm-rs = { version = "1.0.0", features = ["serde"] }
-<<<<<<< HEAD
-getrandom = "0.2.1"
+getrandom = "0.2.2"
 rand = "0.7"
-serde = { version = "1.0.119", features = ["derive", "rc"] }
-=======
-getrandom = "0.2.2"
 serde = { version = "1.0.122", features = ["derive", "rc"] }
->>>>>>> b66c6669
 serde_json = "1.0.61"
 zeroize = { version = "1.2.0", features = ["zeroize_derive"] }
 
