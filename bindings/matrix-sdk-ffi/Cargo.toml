[package]
name = "matrix-sdk-ffi"
version = "0.1.0"
edition = "2021"
homepage = "https://github.com/matrix-org/matrix-rust-sdk"
keywords = ["matrix", "chat", "messaging", "ffi"]
license = "Apache-2.0"
readme = "README.md"
rust-version = "1.56"
repository = "https://github.com/matrix-org/matrix-rust-sdk"

[lib]
crate-type = ["staticlib"]

[features]
default = [ "sliding-sync" ]
sliding-sync = [
    "matrix-sdk/sliding-sync",
    "futures-signals",
    "ruma",
    "assign",
]

[build-dependencies]
uniffi_build = { git = "https://github.com/mozilla/uniffi-rs", rev = "dc524271245c5f1e6b6113e6c201acb5e21da111", features = ["builtin-bindgen"] }

[dependencies]
anyhow = "1.0.51"
extension-trait = "1.0.1"
futures-core = "0.3.17"
futures-util = { version = "0.3.17", default-features = false }
# FIXME: we currently can't feature flag anything in the api.udl, therefore we must enforce sliding-sync being exposed here..
matrix-sdk = { path = "../../crates/matrix-sdk", features = ["anyhow", "experimental-timeline", "markdown", "sliding-sync"] } 
once_cell = "1.10.0"
parking_lot = "0.12.0"
sanitize-filename-reader-friendly = "2.2.1"
serde = { version = "1", features = ["derive"] }
serde_json = { version = "1" }
thiserror = "1.0.30"
tokio = { version = "1", features = ["rt-multi-thread", "macros"] }
tokio-stream = "0.1.8"
tracing = "0.1.32"
tracing-subscriber = { version = "0.3", features = ["env-filter"] }
# keep in sync with uniffi dependency in matrix-sdk-crypto-ffi, and uniffi_bindgen in ffi CI job
<<<<<<< HEAD
uniffi = "0.18.0"
uniffi_macros = "0.18.0"
futures-signals = { version = "0.3.28", optional = true }
ruma = { version = "0.6.2", optional = true }
assign = { version = "1.1.1", optional = true }
=======
uniffi = { git = "https://github.com/mozilla/uniffi-rs", rev = "dc524271245c5f1e6b6113e6c201acb5e21da111" }
uniffi_macros = { git = "https://github.com/mozilla/uniffi-rs", rev = "dc524271245c5f1e6b6113e6c201acb5e21da111" }
>>>>>>> fd220f19
<|MERGE_RESOLUTION|>--- conflicted
+++ resolved
@@ -42,13 +42,8 @@
 tracing = "0.1.32"
 tracing-subscriber = { version = "0.3", features = ["env-filter"] }
 # keep in sync with uniffi dependency in matrix-sdk-crypto-ffi, and uniffi_bindgen in ffi CI job
-<<<<<<< HEAD
-uniffi = "0.18.0"
-uniffi_macros = "0.18.0"
+uniffi = { git = "https://github.com/mozilla/uniffi-rs", rev = "dc524271245c5f1e6b6113e6c201acb5e21da111" }
+uniffi_macros = { git = "https://github.com/mozilla/uniffi-rs", rev = "dc524271245c5f1e6b6113e6c201acb5e21da111" }
 futures-signals = { version = "0.3.28", optional = true }
 ruma = { version = "0.6.2", optional = true }
-assign = { version = "1.1.1", optional = true }
-=======
-uniffi = { git = "https://github.com/mozilla/uniffi-rs", rev = "dc524271245c5f1e6b6113e6c201acb5e21da111" }
-uniffi_macros = { git = "https://github.com/mozilla/uniffi-rs", rev = "dc524271245c5f1e6b6113e6c201acb5e21da111" }
->>>>>>> fd220f19
+assign = { version = "1.1.1", optional = true }