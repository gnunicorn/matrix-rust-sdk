namespace matrix_sdk_ffi {};


/// Cancels on drop
interface StoppableSpawn {
    boolean is_cancelled();
    void cancel();
};

[Error]
interface ClientError {
    Generic(string msg);
};

callback interface ClientDelegate {
    void did_receive_sync_update();
    void did_receive_auth_error(boolean is_soft_logout);
    void did_update_restore_token();
};

dictionary RequiredState {
    string key;
    string value;
};

dictionary RoomSubscription {
    sequence<RequiredState>? required_state;
    u32? timeline_limit;
};

dictionary UpdateSummary {
    sequence<string> views;
    sequence<string> rooms;
};


callback interface SlidingSyncObserver {
    void did_receive_sync_update(UpdateSummary summary);
};

enum SlidingSyncState {
    /// Hasn't started yet
    "Cold",
    /// We are quickly preloading a preview of the most important rooms
    "Preload",
    /// We are trying to load all remaining rooms, might be in batches
    "CatchingUp",
    /// We are all caught up and now only sync the live responses.
    "Live",
};

enum SlidingSyncMode {
    /// Sync up the entire room list first
    "FullSync",
    /// Only ever sync the currently selected window
    "Selective",
};

callback interface SlidingSyncViewStateObserver {
    void did_receive_update(SlidingSyncState new_state);
};

[Enum]
interface RoomListEntry {
    Empty();
    Invalidated(string room_id);
    Filled(string room_id);
};

[Enum]
interface SlidingSyncViewRoomsListDiff {
    Replace(sequence<RoomListEntry> values);
    InsertAt(
        u32 index,
        RoomListEntry value
    );
    UpdateAt(
        u32 index,
        RoomListEntry value
    );
    RemoveAt(u32 index);
    Move(
        u32 old_index,
        u32 new_index
    );
    Push(RoomListEntry value);
    // The following are supported by the generic VecDiff-type but
    // in sliding sync effectively do not happen and thus aren't exposed
    // to not pollute the API: Pop(); Clear();
};

callback interface SlidingSyncViewRoomListObserver {
    void did_receive_update(SlidingSyncViewRoomsListDiff diff);
};

callback interface SlidingSyncViewRoomsCountObserver {
    void did_receive_update(u32 count);
};

callback interface SlidingSyncViewRoomItemsObserver {
    void did_receive_update();
};

interface SlidingSyncViewBuilder {
    constructor();

    [Self=ByArc]
    SlidingSyncViewBuilder timeline_limit(u32 limit);

    [Self=ByArc]
    SlidingSyncViewBuilder sync_mode(SlidingSyncMode mode);

    [Self=ByArc]
    SlidingSyncViewBuilder batch_size(u32 size);

    [Self=ByArc]
    SlidingSyncViewBuilder name(string name);

    [Self=ByArc]
    SlidingSyncViewBuilder sort(sequence<string> sort);

    [Self=ByArc]
    SlidingSyncViewBuilder add_range(u32 from, u32 to);

    [Self=ByArc]
    SlidingSyncViewBuilder reset_ranges();

    [Self=ByArc]
    SlidingSyncViewBuilder required_state(sequence<RequiredState> required_state);

    [Throws=ClientError, Self=ByArc]
    SlidingSyncView build();
};

interface SlidingSyncView {
    StoppableSpawn observe_room_list(SlidingSyncViewRoomListObserver observer);
    StoppableSpawn observe_rooms_count(SlidingSyncViewRoomsCountObserver observer);
    StoppableSpawn observe_state(SlidingSyncViewStateObserver observer);
    StoppableSpawn observe_room_items(SlidingSyncViewRoomItemsObserver observer);

    u32? current_room_count();
    sequence<RoomListEntry> current_rooms_list();

    void add_range(u32 from, u32 to);
    void reset_ranges();
    void set_range(u32 from, u32 to);
};

interface UnreadNotificationsCount {
    boolean has_notifications();

    u32 highlight_count();
    u32 notification_count();
};

interface SlidingSyncRoom {
    string? name();
    string room_id();

    Room? full_room();
    
    boolean? is_dm();
    boolean? is_initial();

    boolean has_unread_notifications();
    UnreadNotificationsCount unread_notifications();

    // aliveness
    boolean is_loading_more();

    AnyMessage? latest_room_message();
};

interface SlidingSync {
    void set_observer(SlidingSyncObserver? observer);

    StoppableSpawn sync();

    [Throws=ClientError]
    void subscribe(string room_id, RoomSubscription? settings);
    [Throws=ClientError]
    void unsubscribe(string room_id);

    SlidingSyncView? get_view(string name);
    [Throws=ClientError]
    SlidingSyncRoom? get_room(string room_id);
    [Throws=ClientError]
    sequence<SlidingSyncRoom?> get_rooms(sequence<string> room_ids);
};

interface ClientBuilder {
    constructor();

    [Self=ByArc]
    ClientBuilder base_path(string path);

    [Self=ByArc]
    ClientBuilder username(string username);

    [Self=ByArc]
    ClientBuilder homeserver_url(string url);

    [Throws=ClientError, Self=ByArc]
    Client build();
};

interface SlidingSyncBuilder {
    [Throws=ClientError, Self=ByArc]
    SlidingSyncBuilder homeserver(string url);

    [Self=ByArc]
    SlidingSyncBuilder add_fullsync_view();

    [Self=ByArc]
    SlidingSyncBuilder no_views();

    [Self=ByArc]
    SlidingSyncBuilder add_view(SlidingSyncView view);

    [Throws=ClientError, Self=ByArc]
    SlidingSync build();
};

interface Client {
    void set_delegate(ClientDelegate? delegate);

    [Throws=ClientError]
    void login(string username, string password, string? initial_device_name, string? device_id);

    [Throws=ClientError]
    void restore_login(string restore_token);

    void start_sync(u16? timeline_limit);

    [Throws=ClientError]
    string restore_token();

    [Throws=ClientError]
    string user_id();

    [Throws=ClientError]
    string display_name();

    [Throws=ClientError]
    string avatar_url();

    [Throws=ClientError]
    string device_id();

    [Throws=ClientError]
    string? account_data(string event_type);

    [Throws=ClientError]
    void set_account_data(string event_type, string content);

    [Throws=ClientError]
    sequence<u8> get_media_content(MediaSource source);

    [Throws=ClientError]
    SessionVerificationController get_session_verification_controller();

    [Throws=ClientError]
<<<<<<< HEAD
    SlidingSync full_sliding_sync();

    SlidingSyncBuilder sliding_sync();
=======
    void logout();
>>>>>>> cf96a3ba
};

callback interface RoomDelegate {
    void did_receive_message(AnyMessage message);
};

enum Membership {
    "Invited",
    "Joined",
    "Left",
};

interface Room {
    void set_delegate(RoomDelegate? delegate);

    string id();
    string? name();
    string? topic();
    string? avatar_url();

    Membership membership();

    boolean is_direct();
    boolean is_public();
    boolean is_space();
    boolean is_encrypted();
    boolean is_tombstoned();

    [Throws=ClientError]
    string display_name();

    [Throws=ClientError]
    string? member_avatar_url(string user_id);

    [Throws=ClientError]
    string? member_display_name(string user_id);

    BackwardsStream? start_live_event_listener();
    void stop_live_event_listener();

    [Throws=ClientError]
    void send(RoomMessageEventContent msg, string? txn_id);

    [Throws=ClientError]
    void send_reply(string msg, string in_reply_to_event_id, string? txn_id);

    [Throws=ClientError]
    void redact(string event_id, string? reason, string? txn_id);
};

interface BackwardsStream {
    sequence<AnyMessage> paginate_backwards(u64 count);
};

interface RoomMessageEventContent {};

interface AnyMessage {
    TextMessage? text_message();
    ImageMessage? image_message();
    NoticeMessage? notice_message();
    EmoteMessage? emote_message();
};

interface BaseMessage {
    string id();
    string body();
    string sender();
    u64 origin_server_ts();
    string? transaction_id();
};

interface TextMessage {
    BaseMessage base_message();
    string? html_body();
};

interface ImageMessage {
    BaseMessage base_message();
    MediaSource source();
    u64? width();
    u64? height();
    string? blurhash();
};

interface NoticeMessage {
    BaseMessage base_message();
    string? html_body();
};

interface EmoteMessage {
    BaseMessage base_message();
    string? html_body();
};

interface MediaSource {
    string url();
};

[Error]
enum AuthenticationError {
    "ClientMissing",
    "SessionMissing",
    "Generic",
};

interface HomeserverLoginDetails {
    string url();
    string? authentication_issuer();
    boolean supports_password_login();
};

interface AuthenticationService {
    constructor(string base_path);

    HomeserverLoginDetails? homeserver_details();

    [Throws=AuthenticationError]
    void configure_homeserver(string server_name);

    [Throws=AuthenticationError]
    Client login(string username, string password, string? initial_device_name, string? device_id);

    [Throws=AuthenticationError]
    Client restore_with_access_token(string token, string device_id);
};

interface SessionVerificationEmoji {
    string symbol();
    string description();
};

callback interface SessionVerificationControllerDelegate {
    void did_receive_verification_data(sequence<SessionVerificationEmoji> data);
    void did_fail();
    void did_cancel();
    void did_finish();
};

interface SessionVerificationController {
    void set_delegate(SessionVerificationControllerDelegate? delegate);

    boolean is_verified();

    [Throws=ClientError]
    void request_verification();

    [Throws=ClientError]
    void approve_verification();

    [Throws=ClientError]
    void decline_verification();

    [Throws=ClientError]
    void cancel_verification();
};<|MERGE_RESOLUTION|>--- conflicted
+++ resolved
@@ -260,13 +260,12 @@
     SessionVerificationController get_session_verification_controller();
 
     [Throws=ClientError]
-<<<<<<< HEAD
     SlidingSync full_sliding_sync();
 
     SlidingSyncBuilder sliding_sync();
-=======
+    
+    [Throws=ClientError]
     void logout();
->>>>>>> cf96a3ba
 };
 
 callback interface RoomDelegate {
