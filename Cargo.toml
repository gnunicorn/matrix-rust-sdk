--- conflicted
+++ resolved
@@ -20,13 +20,14 @@
 # Optimize quote even in debug mode. Speeds up proc-macros enough to account
 # for the extra time of optimizing it for a clean build of matrix-sdk-ffi.
 quote = { opt-level = 2 }
-<<<<<<< HEAD
+sha2 = { opt-level = 2 }
 
 [patch.crates-io]
 ruma = { git = "https://github.com/gnunicorn/ruma", branch = "sliding-sync" }
+ruma-common = { git = "https://github.com/gnunicorn/ruma", branch = "sliding-sync" }
+ruma-client-api = { git = "https://github.com/gnunicorn/ruma", branch = "sliding-sync" }
 
 [patch."https://github.com/ruma/ruma"]
 ruma = { git = "https://github.com/gnunicorn/ruma", branch = "sliding-sync" }
-=======
-sha2 = { opt-level = 2 }
->>>>>>> f3041944
+ruma-common = { git = "https://github.com/gnunicorn/ruma", branch = "sliding-sync" }
+ruma-client-api = { git = "https://github.com/gnunicorn/ruma", branch = "sliding-sync" }