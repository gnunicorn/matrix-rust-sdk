[workspace]
members = ["benchmarks", "crates/*", "labs/*", "xtask"]
# xtask and labs should only be compiled when invoked explicitly
default-members = ["benchmarks", "crates/*"]

<<<<<<< HEAD
[patch.crates-io]
ruma = { git = "https://github.com/gnunicorn/ruma", branch = "sliding-sync" }
=======
resolver = "2"
>>>>>>> d1410fcd
<|MERGE_RESOLUTION|>--- conflicted
+++ resolved
@@ -3,9 +3,7 @@
 # xtask and labs should only be compiled when invoked explicitly
 default-members = ["benchmarks", "crates/*"]
 
-<<<<<<< HEAD
+resolver = "2"
+
 [patch.crates-io]
-ruma = { git = "https://github.com/gnunicorn/ruma", branch = "sliding-sync" }
-=======
-resolver = "2"
->>>>>>> d1410fcd
+ruma = { git = "https://github.com/gnunicorn/ruma", branch = "sliding-sync" }